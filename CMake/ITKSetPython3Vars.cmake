--- conflicted
+++ resolved
@@ -9,12 +9,6 @@
 cmake_policy(SET CMP0094 NEW) # makes FindPython3 prefer activated virtualenv Python to latest version
 set(PYTHON_VERSION_MIN 3.9)
 set(PYTHON_VERSION_MAX 3.999)
-<<<<<<< HEAD
-
-if(PYTHON_DEVELOPMENT_REQUIRED)
-  if(DEFINED Python3_EXECUTABLE) # if already specified
-    set(_specified_Python3_EXECUTABLE ${Python3_EXECUTABLE})
-=======
 if(DEFINED Python3_EXECUTABLE) # if already specified
   set(_specified_Python3_EXECUTABLE ${Python3_EXECUTABLE})
   # If a specific Python executable is provided, lock the Python version range
@@ -30,7 +24,6 @@
   if(_specified_Python3_VERSION_MM)
     set(PYTHON_VERSION_MIN ${_specified_Python3_VERSION_MM})
     set(PYTHON_VERSION_MAX ${_specified_Python3_VERSION_MM})
->>>>>>> d3457651
   endif()
   unset(_specified_Python3_VERSION_MM)
   unset(_specified_Python3_VERSION_MM_ERR)
@@ -56,52 +49,6 @@
     ${PYTHON_VERSION_MIN}...${PYTHON_VERSION_MAX}
     COMPONENTS
       Interpreter
-<<<<<<< HEAD
-      Development.Module
-      ${SKBUILD_SABI_COMPONENT}
-  )
-  if(DEFINED _specified_Python3_EXECUTABLE)
-    set(
-      Python3_EXECUTABLE
-      ${_specified_Python3_EXECUTABLE}
-      CACHE INTERNAL
-      "Path to the Python interpreter"
-      FORCE
-    )
-  endif()
-else() # if not PYTHON_DEVELOPMENT_REQUIRED, just find some version of Python (don't need to be as specific)
-  find_package(
-    Python3
-    ${PYTHON_VERSION_MIN}...${PYTHON_VERSION_MAX}
-    COMPONENTS
-      Interpreter
-  )
-endif()
-if(ITK_WRAP_PYTHON)
-  set(ITK_WRAP_PYTHON_VERSION "${Python3_VERSION}")
-else()
-  set(ITK_WRAP_PYTHON_VERSION "ITK_WRAP_PYTHON=OFF")
-endif()
-if(NOT Python3_EXECUTABLE AND _specified_Python3_EXECUTABLE) # workaround for cases where FindPython3 fails to set correctly
-  set(
-    Python3_EXECUTABLE
-    ${_specified_Python3_EXECUTABLE}
-    CACHE INTERNAL
-    "Path to the Python interpreter"
-    FORCE
-  )
-endif()
-
-# Add user-visible cache entry
-set(
-  Python3_ROOT_DIR
-  ${Python3_ROOT_DIR}
-  CACHE PATH
-  "Which installation or virtual environment of Python to use"
-  FORCE
-)
-mark_as_advanced(Python3_ROOT_DIR)
-=======
       # NOTE: dockcross build environments do not supply
       #       `Development` python-dev resources
       Development.Module
@@ -313,5 +260,4 @@
     )
     mark_as_advanced(Python3_ROOT_DIR)
   endif()
-endif()
->>>>>>> d3457651
+endif()