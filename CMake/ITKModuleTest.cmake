# This file contains CMake functions and macros used when testing ITK modules.

#-----------------------------------------------------------------------------
# Create source code, compile and link a test driver
# Two variables must be defined before including this file.
#   KIT should define a unique name for the test driver.
#   KitTests should contain a list of test file names.
# Arguments - Input
#   KIT - the name of the test directory
#   KIT_LIBS - a list of libraries needed to link the test driver
#   KitTests - a list of tests to be included in the test driver
#   ADDITIONAL_SRC (optional) - additional source files, which don't contain tests

macro(CreateTestDriver KIT KIT_LIBS KitTests)
  set(ADDITIONAL_SRC ${ARGN})
  if(EMSCRIPTEN)
    set(
      emscripten_before
      "
EM_ASM(
  var cmake_source_dir = '${CMAKE_SOURCE_DIR}'.split('/');
  // This is intentionally global so it can be unmounted at the end.
  source_mount_dir = null;
  if(cmake_source_dir[1] === 'home') {
    source_mount_dir = cmake_source_dir.slice(0, 3).join('/');
    }
  else {
    source_mount_dir = cmake_source_dir.slice(0, 2).join('/');
    }
  FS.mkdir(source_mount_dir);
  FS.mount(NODEFS, { root: source_mount_dir }, source_mount_dir);

  var cmake_binary_dir = '${CMAKE_BINARY_DIR}'.split('/');
  // This is intentionally global so it can be unmounted at the end.
  binary_mount_dir = null;
  if(cmake_binary_dir[1] === 'home') {
    binary_mount_dir = cmake_binary_dir.slice(0, 3).join('/');
    }
  else {
    binary_mount_dir = cmake_binary_dir.slice(0, 2).join('/');
    }
  if(source_mount_dir != binary_mount_dir) {
    FS.mkdir(binary_mount_dir);
    FS.mount(NODEFS, { root: binary_mount_dir }, binary_mount_dir);
    }
  );
"
    )
    set(
      emscripten_after
      "
EM_ASM(
  FS.unmount(source_mount_dir);
  if(source_mount_dir != binary_mount_dir) {
    FS.unmount(binary_mount_dir);
    }
  );
"
    )
  endif()
  set(
    CMAKE_TESTDRIVER_BEFORE_TESTMAIN
    "${emscripten_before}#include \"itkTestDriverBeforeTest.inc\""
  )
  set(
    CMAKE_TESTDRIVER_AFTER_TESTMAIN
    "#include \"itkTestDriverAfterTest.inc\"${emscripten_after}"
  )
  create_test_sourcelist(
    Tests
    ${KIT}TestDriver.cxx
    ${KitTests}
    EXTRA_INCLUDE itkTestDriverIncludeRequiredFactories.h
    FUNCTION ProcessArgumentsAndRegisterRequiredFactories
  )
  add_executable(
    ${KIT}TestDriver
    ${KIT}TestDriver.cxx
    ${Tests}
    ${ADDITIONAL_SRC}
  )
  target_link_libraries(
    ${KIT}TestDriver
    LINK_PUBLIC
      ${KIT_LIBS}
      ${ITKTestKernel_LIBRARIES}
  )
  target_link_options(
    ${KIT}TestDriver
    PRIVATE
      "$<$<AND:$<C_COMPILER_ID:AppleClang>,$<VERSION_GREATER_EQUAL:$<C_COMPILER_VERSION>,15.0>>:LINKER:-no_warn_duplicate_libraries>"
  )
  itk_module_target_label(${KIT}TestDriver)
endmacro()

#-----------------------------------------------------------------------------
# ITK wrapper for add_test that automatically sets the test's LABELS property
# to the value of its containing module.
#
function(itk_add_test)
  # Add tests with data in the ITKData group.
  ExternalData_Add_Test(
    ITKData
    ${ARGN}
  )

  if("NAME" STREQUAL "${ARGV0}")
    set(_iat_testname ${ARGV1})
  else()
    set(_iat_testname ${ARGV0})
  endif()

  if(itk-module)
    set(_label ${itk-module})
    if(TARGET ${itk-module}-all AND "${ARGN}" MATCHES "DATA{")
      add_dependencies(${itk-module}-all ITKData)
    endif()
  else()
    set(_label ${main_project_name})
  endif()

  set_property(
    TEST
      ${_iat_testname}
    PROPERTY
      LABELS
        ${_label}
  )
endfunction()

#-----------------------------------------------------------------------------
# ITK wrapper for add_test that runs the given Python script with a Python
# executable exposed to ITK's build tree Python wrapping
#
# Usage:
#
#  itk_python_add_test(NAME testName
#    TEST_DRIVER_ARGS --compare testOutput.mha testBaseline.mha
#    SCRIPT testPythonScript.py argv1 argv2 argv3
#    )
#
# where the named arguments are:
#
# NAME             - test name
# TEST_DRIVER_ARGS - additional arguments to the itkTestDriver executable
# COMMAND          - Python test script and its arguments
#
function(itk_python_add_test)
  # No-op if wrapping is not available
  if(NOT ITK_WRAP_PYTHON)
    if(DEFINED ITK_SOURCE_DIR)
      message(
        FATAL_ERROR
        "`itk_python_add_test` should never be called if `ITK_WRAP_PYTHON` if OFF"
      )
    else()
      return()
    endif()
  endif()

  set(options)
  set(oneValueArgs NAME)
  set(
    multiValueArgs
    TEST_DRIVER_ARGS
    COMMAND
  )
  cmake_parse_arguments(
    PYTHON_ADD_TEST
    "${options}"
    "${oneValueArgs}"
    "${multiValueArgs}"
    ${ARGN}
  )

  set(command "${Python3_EXECUTABLE}")
  # add extra command which may be needed on some systems
  if(CMAKE_OSX_ARCHITECTURES)
    list(GET CMAKE_OSX_ARCHITECTURES 0 test_arch)
    set(
      command
      arch
      -${test_arch}
      ${command}
    )
  endif()

  if(ITK_DIR)
    set(itk_wrap_python_binary_dir "${ITK_DIR}/Wrapping/Generators/Python")
  else()
    set(
      itk_wrap_python_binary_dir
      "${ITK_BINARY_DIR}/Wrapping/Generators/Python"
    )
  endif()

  itk_add_test(
    NAME ${PYTHON_ADD_TEST_NAME}
    COMMAND
      itkTestDriver
      --add-before-env
      PYTHONPATH
      "${itk_wrap_python_binary_dir}" # parent directory of the itk package
      --add-before-env
      PYTHONPATH
      "${ITK_PYTHON_PACKAGE_DIR}" # package directory and shared libraries + swig artifacts
      --add-before-libpath
      "${ITK_PYTHON_PACKAGE_DIR}" # itk non-wrapping shared libs
      ${PYTHON_ADD_TEST_TEST_DRIVER_ARGS}
      ${command}
      ${PYTHON_ADD_TEST_COMMAND}
    WORKING_DIRECTORY "${CMAKE_CURRENT_LIST_DIR}"
  )
  set_property(
    TEST
      ${PYTHON_ADD_TEST_NAME}
    APPEND
    PROPERTY
      LABELS
        Python
  )
endfunction()

#-----------------------------------------------------------------------------
# ITK wrapper for add_test that runs the given Python expression to test the
# instantiation of a wrapped ITK Python class
#
# Usage:
#
#  itk_python_expression_add_test(NAME testName
#    EXPRESSION "image = itk.Image.New()"
#    )
#
# where the named arguments are:
#
# NAME       - test name
# EXPRESSION - expression to instantiate the object
#
function(itk_python_expression_add_test)
  # No-op if wrapping is not available
  if(NOT ITK_WRAP_PYTHON)
    if(DEFINED ITK_SOURCE_DIR)
      message(
        FATAL_ERROR
        "`itk_python_expression_add_test` should never be called if `ITK_WRAP_PYTHON` if OFF"
      )
    else()
      return()
    endif()
  endif()

  set(options)
  set(
    oneValueArgs
    NAME
    EXPRESSION
  )
  set(multiValueArgs)
  cmake_parse_arguments(
    PYTHON_EXPRESSION_ADD_TEST
    "${options}"
    "${oneValueArgs}"
    "${multiValueArgs}"
    ${ARGN}
  )

  itk_python_add_test(
    NAME ${PYTHON_EXPRESSION_ADD_TEST_NAME}
    COMMAND
      -c
      "import itk$<SEMICOLON> itk.auto_progress(2)$<SEMICOLON> ${PYTHON_EXPRESSION_ADD_TEST_EXPRESSION}"
  )
endfunction()

function(CreateGoogleTestDriver KIT KIT_LIBS KitTests)
  set(exe "${KIT}GTestDriver")
  add_executable(${exe} ${KitTests})
  target_link_libraries(
    ${exe}
    ${KIT_LIBS}
<<<<<<< HEAD
    GTest::GTest
    GTest::Main
=======
    GTest::gtest
    GTest::gtest_main
>>>>>>> d3457651
  )
  target_link_options(
    ${exe}
    PRIVATE
      "$<$<AND:$<C_COMPILER_ID:AppleClang>,$<VERSION_GREATER_EQUAL:$<C_COMPILER_VERSION>,15.0>>:LINKER:-no_warn_duplicate_libraries>"
  )
  itk_module_target_label(${exe})

  include(GoogleTest)

  if(NOT CMAKE_CROSSCOMPILING)
    gtest_discover_tests(${exe} DISCOVERY_TIMEOUT 120)
  else()
    set(_skip_dependency)
    if(ITK_SKIP_GTEST_DEPENDANCY_AUTO_CHECK)
      # This advanced behavior is only available through the
      # command line.  It is intended to be used only when writing GoogleTests,
      # to require the developer to explicitly ask for introspection of
      # gtest instrumented files by the time-consumeing re-running of cmake
      # for the entire project
      #
      # use "cmake -DITK_SKIP_GTEST_DEPENDANCY_AUTO_CHECK:BOOL=ON ."  to
      #           Disable the slow introspection (i.e. while writing gtests)
      # use "cmake -DITK_SKIP_GTEST_DEPENDANCY_AUTO_CHECK:BOOL=OFF ." to
      #           enable the slow introspection (during all other development)
      set(_skip_dependency "SKIP_DEPENDENCY")
    endif()
    gtest_add_tests(TARGET ${exe} ${_skip_dependency})
  endif()
  # TODO need to label the produced ctests
endfunction()

#-----------------------------------------------------------------------------
# ITK function to ignore a test
#
function(itk_tests_ignore)
  set_property(
    GLOBAL
    APPEND
    PROPERTY
      CTEST_CUSTOM_TESTS_IGNORE
        ${ARGN}
  )
endfunction()

#-----------------------------------------------------------------------------
# ITK function to ignore a test during MemCheck
#
function(itk_memcheck_ignore)
  set_property(
    GLOBAL
    APPEND
    PROPERTY
      CTEST_CUSTOM_MEMCHECK_IGNORE
        ${ARGN}
  )
endfunction()<|MERGE_RESOLUTION|>--- conflicted
+++ resolved
@@ -278,13 +278,8 @@
   target_link_libraries(
     ${exe}
     ${KIT_LIBS}
-<<<<<<< HEAD
-    GTest::GTest
-    GTest::Main
-=======
     GTest::gtest
     GTest::gtest_main
->>>>>>> d3457651
   )
   target_link_options(
     ${exe}
