--- conflicted
+++ resolved
@@ -197,21 +197,6 @@
   )
   unset(ITK_WRAP_PYTHON_CXX_FILES)
   unset(ITK_WRAP_PYTHON_FILES)
-<<<<<<< HEAD
-  if(MSVC)
-    get_filename_component(
-      python_library_directory
-      "${Python3_LIBRARIES}"
-      DIRECTORY
-    )
-    # It should use the following code inside `itk_end_wrap_module_python` but
-    # `target_link_directories()` was only added to CMake 3.13.
-    # target_link_directories(${lib} PUBLIC ${python_library_directory})
-    link_directories(${python_library_directory})
-    unset(python_library_directory)
-  endif()
-=======
->>>>>>> d3457651
 endmacro()
 
 ################################################################################
