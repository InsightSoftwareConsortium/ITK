--- conflicted
+++ resolved
@@ -195,39 +195,6 @@
       itk_load_submodule("${module}")
     endif()
   endforeach()
-<<<<<<< HEAD
-=======
-
-  # Now search for other *.wrap files to include
-  file(GLOB wrap_cmake_files "${WRAPPER_LIBRARY_SOURCE_DIR}/*.wrap")
-  # sort the list of files so we are sure to always get the same order on all system
-  # and for all builds. That's important for several reasons:
-  # - the order is important for the order of creation of python template
-  # - the typemaps files are always the same, and the rebuild can be avoided
-  list(SORT wrap_cmake_files)
-  foreach(file ${wrap_cmake_files})
-    # get the module name from wrap_module.cmake
-    get_filename_component(module "${file}" NAME_WE)
-    string(REGEX REPLACE "^wrap_" "" module "${module}")
-
-    # if the module is already in the list, it means that it is already included
-    # ... and do not include excluded modules
-    set(will_include 1)
-    foreach(already_included ${WRAPPER_SUBMODULE_ORDER})
-      if("${already_included}" STREQUAL "${module}")
-        set(will_include 0)
-      endif()
-    endforeach()
-
-    if(${will_include})
-      # Add the module name to the list. WRITE_MODULE_FILES uses this list
-      # to create the master library wrapper file.
-      list(APPEND WRAPPER_SUBMODULE_ORDER "${module}")
-      itk_load_submodule("${module}")
-    endif()
-  endforeach()
-
->>>>>>> 4217faad
 endmacro()
 
 
