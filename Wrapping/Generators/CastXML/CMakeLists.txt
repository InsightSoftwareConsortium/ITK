--- conflicted
+++ resolved
@@ -24,43 +24,18 @@
 
   # If 64 bit Linux build host, use the CastXML binary
   if(CMAKE_HOST_SYSTEM_NAME MATCHES "Linux" AND CMAKE_HOST_SYSTEM_PROCESSOR STREQUAL "x86_64")
-<<<<<<< HEAD
-    if(ITK_BINARY_DIR)
-      itk_download_attempt_check(CastXML)
-    endif()
-    ExternalProject_Add(castxml
-      URL https://midas3.kitware.com/midas/download/bitstream/457776/castxml-linux.tar.gz
-      URL_MD5 52e5429fa7c0cc42bf2dbd06ce5cb930
-      CONFIGURE_COMMAND ""
-      BUILD_COMMAND ""
-      INSTALL_COMMAND "${CMAKE_COMMAND}" -E copy_directory "${CMAKE_CURRENT_BINARY_DIR}/castxml-prefix/src/castxml" "${CMAKE_CURRENT_BINARY_DIR}/castxml"
-      )
+
+    set(_castxml_url https://midas3.kitware.com/midas/download/bitstream/457776/castxml-linux.tar.gz)
+    set(_castxml_hash_or_tag 52e5429fa7c0cc42bf2dbd06ce5cb930)
+    set(_download_castxml_binaries 1)
+
   # If 64 bit Windows build host, use the CastXML binary
   elseif(CMAKE_HOST_SYSTEM_NAME MATCHES "Windows" AND CMAKE_HOST_SYSTEM_PROCESSOR STREQUAL "AMD64")
-    if(ITK_BINARY_DIR)
-      itk_download_attempt_check(CastXML)
-    endif()
-    ExternalProject_Add(castxml
-      URL https://midas3.kitware.com/midas/download/bitstream/457652/castxml-windows.zip
-      URL_MD5 9c317c45c93f94619f0879da6af058b0
-      CONFIGURE_COMMAND ""
-      BUILD_COMMAND ""
-      INSTALL_COMMAND "${CMAKE_COMMAND}" -E copy_directory "${CMAKE_CURRENT_BINARY_DIR}/castxml-prefix/src/castxml" "${CMAKE_CURRENT_BINARY_DIR}/castxml"
-      )
-=======
-
-    set(_castxml_url http://midas3.kitware.com/midas/download/bitstream/457776/castxml-linux.tar.gz)
-    set(_castxml_hash_or_tag 52e5429fa7c0cc42bf2dbd06ce5cb930)
-    set(_download_castxml_binaries 1)
-
-  # If 64 bit Windows build host, use the CastXML binary
-  elseif(CMAKE_HOST_SYSTEM_NAME MATCHES "Windows" AND CMAKE_HOST_SYSTEM_PROCESSOR STREQUAL "AMD64")
-
-    set(_castxml_url http://midas3.kitware.com/midas/download/bitstream/457652/castxml-windows.zip)
+
+    set(_castxml_url https://midas3.kitware.com/midas/download/bitstream/457652/castxml-windows.zip)
     set(_castxml_hash_or_tag 9c317c45c93f94619f0879da6af058b0)
     set(_download_castxml_binaries 1)
 
->>>>>>> d47f1e6c
   # If 64 bit Mac OS X build host ( >= 10.9, Mavericks), use the CastXML binary
   elseif(CMAKE_HOST_SYSTEM_NAME MATCHES "Darwin" AND CMAKE_HOST_SYSTEM_PROCESSOR STREQUAL "x86_64" AND (NOT CMAKE_HOST_SYSTEM_VERSION VERSION_LESS "13.0.0"))
 
@@ -76,13 +51,8 @@
       itk_download_attempt_check(CastXML)
     endif()
     ExternalProject_Add(castxml
-<<<<<<< HEAD
-      URL https://midas3.kitware.com/midas/download/bitstream/457654/castxml-macosx.tar.gz
-      URL_MD5 05dc4e70084f66e9c86f0659b784a36f
-=======
       URL ${_castxml_url}
       URL_MD5 ${_castxml_hash_or_tag}
->>>>>>> d47f1e6c
       CONFIGURE_COMMAND ""
       BUILD_COMMAND ""
       INSTALL_COMMAND "${CMAKE_COMMAND}" -E copy_directory "${CMAKE_CURRENT_BINARY_DIR}/castxml-prefix/src/castxml" "${CMAKE_CURRENT_BINARY_DIR}/castxml"
