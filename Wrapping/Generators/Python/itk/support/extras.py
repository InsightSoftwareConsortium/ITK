# ==========================================================================
#
#   Copyright NumFOCUS
#
#   Licensed under the Apache License, Version 2.0 (the "License");
#   you may not use this file except in compliance with the License.
#   You may obtain a copy of the License at
#
#          https://www.apache.org/licenses/LICENSE-2.0.txt
#
#   Unless required by applicable law or agreed to in writing, software
#   distributed under the License is distributed on an "AS IS" BASIS,
#   WITHOUT WARRANTIES OR CONDITIONS OF ANY KIND, either express or implied.
#   See the License for the specific language governing permissions and
#   limitations under the License.
#
# ==========================================================================

import enum
import re
from typing import Optional, Union, Any, TYPE_CHECKING
from collections.abc import Sequence
from sys import stderr as system_error_stream

import numpy as np

try:
    from numpy.typing import ArrayLike
except ImportError:
    from numpy import ndarray as ArrayLike
import warnings
from sys import stderr as system_error_stream
import os
import builtins

fileiotype = Union[str, bytes, os.PathLike]

import itk.support.types as itkt

from .helpers import wasm_type_from_image_type, image_type_from_wasm_type
from .helpers import wasm_type_from_mesh_type, mesh_type_from_wasm_type, python_to_js
from .helpers import wasm_type_from_pointset_type, pointset_type_from_wasm_type
from .helpers import snake_to_camel_case

from .xarray import xarray_from_image, image_from_xarray

if TYPE_CHECKING:
    try:
        import vtk
    except ImportError:
        pass

__all__ = [
    "output",
    "image",
    "set_nthreads",
    "get_nthreads",
    "echo",
    "size",
    "physical_size",
    "spacing",
    "origin",
    "index",
    "region",
    "GetArrayFromImage",
    "array_from_image",
    "GetArrayViewFromImage",
    "array_view_from_image",
    "GetImageFromArray",
    "image_from_array",
    "GetImageViewFromArray",
    "image_view_from_array",
    "array_from_vector_container",
    "array_view_from_vector_container",
    "vector_container_from_array",
    "GetArrayFromVnlVector",
    "array_from_vnl_vector",
    "GetVnlVectorFromArray",
    "vnl_vector_from_array",
    "GetArrayViewFromVnlVector",
    "array_view_from_vnl_vector",
    "GetVnlMatrixFromArray",
    "vnl_matrix_from_array",
    "GetArrayFromVnlMatrix",
    "array_from_vnl_matrix",
    "GetArrayViewFromVnlMatrix",
    "array_view_from_vnl_matrix",
    "GetArrayFromMatrix",
    "array_from_matrix",
    "GetMatrixFromArray",
    "matrix_from_array",
    "xarray_from_image",
    "image_from_xarray",
    "vtk_image_from_image",
    "image_from_vtk_image",
    "dict_from_image",
    "image_from_dict",
    "image_intensity_min_max",
    "imwrite",
    "imread",
    "meshwrite",
    "meshread",
    "mesh_from_dict",
    "dict_from_mesh",
    "pointset_from_dict",
    "dict_from_pointset",
    "polyline_from_dict",
    "dict_from_polyline",
    "transform_from_dict",
    "dict_from_transform",
    "transformwrite",
    "transformread",
    "search",
    "set_inputs",
    "templated_class",
    "pipeline",
    "auto_pipeline",
    "down_cast",
    "template",
    "class_",
    "ctype",
    "python_type",
    "range",
    "TemplateTypeError",
]


def output(input):
    """
    If input object has attribute "GetOutput()" then return an itk image,
    otherwise this function simply returns the input value
    """
    if hasattr(input, "GetOutput"):
        return input.GetOutput()
    return input


def image(input):
    warnings.warn(
        "WrapITK warning: itk.image() is deprecated. " "Use itk.output() instead."
    )
    return output(input)


def set_nthreads(number_of_threads: int) -> None:
    """
    Support convenient set of the number of threads.
    Use example (in python):
        import itk
        itk.set_nthreads(4)  ## use 4 threads
    """
    assert number_of_threads > 0, (
        "Please set a positive number of threads instead of %d" % number_of_threads
    )

    import itk

    threader = itk.MultiThreaderBase.New()
    threader.SetGlobalDefaultNumberOfThreads(number_of_threads)


def get_nthreads() -> int:
    """
    Get the number of threads
    """
    import itk

    threader = itk.MultiThreaderBase.New()
    return threader.GetGlobalDefaultNumberOfThreads()


def echo(obj, f=system_error_stream) -> None:
    """Print an object to stream

    If the object has a method Print(), this method is used.
    repr(obj) is used otherwise
    """
    print(f, obj)


def size(image_or_filter: "itkt.ImageOrImageSource") -> Sequence[int]:
    """Return the size of an image, or of the output image of a filter

    This method take care of updating the needed information
    """
    # we don't need the entire output, only its size

    import itk

    image_or_filter.UpdateOutputInformation()
    img = itk.output(image_or_filter)
    return img.GetLargestPossibleRegion().GetSize()


def physical_size(image_or_filter: "itkt.ImageOrImageSource") -> Sequence[float]:
    """Return the physical size of an image, or of the output image of a filter

    This method take care of updating the needed information
    """
    # required because range is overloaded in this module
    from builtins import range

    spacing_ = spacing(image_or_filter)
    size_ = size(image_or_filter)
    result = []
    for i in range(0, spacing_.Size()):
        result.append(spacing_.GetElement(i) * size_.GetElement(i))
    return result


def spacing(image_or_filter: "itkt.ImageOrImageSource") -> Sequence[float]:
    """Return the spacing of an image, or of the output image of a filter

    This method take care of updating the needed information
    """
    import itk

    # we don't need the entire output, only its size
    image_or_filter.UpdateOutputInformation()
    img = itk.output(image_or_filter)
    return img.GetSpacing()


def origin(image_or_filter: "itkt.ImageOrImageSource") -> Sequence[float]:
    """Return the origin of an image, or of the output image of a filter

    This method take care of updating the needed information
    """
    import itk

    # we don't need the entire output, only its size
    image_or_filter.UpdateOutputInformation()
    img = itk.output(image_or_filter)
    return img.GetOrigin()


def index(image_or_filter: "itkt.ImageOrImageSource") -> Sequence[int]:
    """Return the index of an image, or of the output image of a filter

    This method take care of updating the needed information
    """
    import itk

    # we don't need the entire output, only its size
    image_or_filter.UpdateOutputInformation()
    img = itk.output(image_or_filter)
    return img.GetLargestPossibleRegion().GetIndex()


def region(image_or_filter: "itkt.ImageOrImageSource") -> "itkt.ImageRegion":
    """Return the region of an image, or of the output image of a filter

    This method take care of updating the needed information
    """
    import itk

    # we don't need the entire output, only its size
    image_or_filter.UpdateOutputInformation()
    img = itk.output(image_or_filter)
    return img.GetLargestPossibleRegion()


def _get_itk_pixelid(numpy_array_type):
    """Returns a ITK PixelID given a numpy array."""

    import itk

    def _long_type():
        if os.name == "nt":
            return itk.ULL
        else:
            return itk.UL

    # This is a Mapping from numpy array types to itk pixel types.
    _np_itk = {
        np.dtype(np.uint8): itk.UC,
        np.dtype(np.uint16): itk.US,
        np.dtype(np.uint32): itk.UI,
        np.dtype(np.uint64): _long_type(),
        np.dtype(np.int8): itk.SC,
        np.dtype(np.int16): itk.SS,
        np.dtype(np.int32): itk.SI,
        np.dtype(np.int64): itk.SL,
        np.dtype(np.float32): itk.F,
        np.dtype(np.float64): itk.D,
        np.dtype(np.complex64): itk.complex[itk.F],
        np.dtype(np.complex128): itk.complex[itk.D],
    }
    try:
        return _np_itk[numpy_array_type.dtype]
    except KeyError as e:
        raise e


def _GetArrayFromImage(
    image_or_filter, function_name: str, keep_axes: bool, update: bool, ttype
) -> np.ndarray:
    """Get an Array with the content of the image buffer"""
    # Finds the image type
    import itk

    img = itk.output(image_or_filter)
    if ttype is not None:
        if isinstance(ttype, (tuple, list)):
            if len(ttype) != 1:
                raise RuntimeError("Expected 1 component in ttype tuple.")
            ImageType = ttype[0]
        else:
            ImageType = ttype
    else:
        ImageType = img.__class__
    keys = [k for k in itk.PyBuffer.keys() if k[0] == ImageType]
    if len(keys) == 0:
        raise RuntimeError("No suitable template parameter can be found.")
    # Create a numpy array of the type of the input image
    templatedFunction = getattr(itk.PyBuffer[keys[0]], function_name)
    return templatedFunction(img, keep_axes, update)


def GetArrayFromImage(
    image_or_filter: "itkt.ImageOrImageSource",
    keep_axes: bool = False,
    update: bool = True,
    ttype=None,
) -> np.ndarray:
    """Get an array with the content of the image buffer.

    When *keep_axes* is *False*, the NumPy array will have C-order
    indexing. This is the reverse of how indices are specified in ITK,
    i.e. k,j,i versus i,j,k. However C-order indexing is expected by most
    algorithms in NumPy / SciPy.

    This is a deep copy of the image buffer and is completely safe and without potential side effects.
    """
    return _GetArrayFromImage(
        image_or_filter, "GetArrayFromImage", keep_axes, update, ttype
    )


array_from_image = GetArrayFromImage


def GetArrayViewFromImage(
    image_or_filter: "itkt.ImageOrImageSource",
    keep_axes: bool = False,
    update: bool = True,
    ttype=None,
) -> np.ndarray:
    """Get an array view with the content of the image buffer.

    When *keep_axes* is *False*, the NumPy array will have C-order
    indexing. This is the reverse of how indices are specified in ITK,
    i.e. k,j,i versus i,j,k. However C-order indexing is expected by most
    algorithms in NumPy / SciPy.
    """
    return _GetArrayFromImage(
        image_or_filter, "GetArrayViewFromImage", keep_axes, update, ttype
    )


array_view_from_image = GetArrayViewFromImage


def _GetImageFromArray(
    arr: ArrayLike,
    function_name: str,
    is_vector: bool,
    ttype,
    need_contiguous: bool = True,
):
    """Get an ITK image from a Python array."""
    import itk

    # Verify inputs
    if not isinstance(arr, np.ndarray):
        arr = np.asarray(arr)

    if ttype is not None:
        if is_vector:
            raise RuntimeError("Cannot specify both `is_vector` and `ttype`.")
        if isinstance(ttype, (tuple, list)):
            if len(ttype) != 1:
                raise RuntimeError("Expected 1 component in ttype tuple.")
            ImageType = ttype[0]
        else:
            ImageType = ttype
        if type(itk.template(ImageType)) != tuple or len(itk.template(ImageType)) < 2:
            raise RuntimeError("Cannot determine pixel type from supplied ttype.")
        is_vector = (
            type(itk.template(ImageType)[1][0]) != itk.support.types.itkCType
            or itk.template(ImageType)[0] == itk.VectorImage
        )
    else:
        PixelType = _get_itk_pixelid(arr)
        Dimension = arr.ndim
        if is_vector:
            Dimension = arr.ndim - 1
            if arr.flags["C_CONTIGUOUS"]:
                VectorDimension = arr.shape[-1]
            else:
                VectorDimension = arr.shape[0]
            if PixelType == itk.UC:
                if VectorDimension == 3:
                    ImageType = itk.Image[itk.RGBPixel[itk.UC], Dimension]
                elif VectorDimension == 4:
                    ImageType = itk.Image[itk.RGBAPixel[itk.UC], Dimension]
                else:
                    ImageType = itk.VectorImage[PixelType, Dimension]
            else:
                ImageType = itk.VectorImage[PixelType, Dimension]
        else:
            ImageType = itk.Image[PixelType, Dimension]
    keys = [k for k in itk.PyBuffer.keys() if k[0] == ImageType]
    if len(keys) == 0:
        raise RuntimeError(
            """No suitable template parameter can be found.

Please specify an output type via the 'ttype' keyword parameter."""
        )
    templatedFunction = getattr(itk.PyBuffer[keys[0]], function_name)
    if function_name == "GetImageViewFromArray":
        return templatedFunction(arr, is_vector, need_contiguous)
    else:
        return templatedFunction(arr, is_vector)


def GetImageFromArray(
    arr: ArrayLike, is_vector: bool = False, ttype=None
) -> "itkt.ImageBase":
    """Get an ITK image from a Python array.

    This is a deep copy of the NumPy array buffer and is completely safe without potential
    side effects.

    If is_vector is True, then a 3D array will be treated as a 2D vector image,
    otherwise it will be treated as a 3D image.

    If the array uses Fortran-order indexing, i.e. i,j,k, the Image Size
    will have the same dimensions as the array shape. If the array uses
    C-order indexing, i.e. k,j,i, the image Size will have the dimensions
    reversed from the array shape.

    Therefore, since the *np.transpose* operator on a 2D array simply
    inverts the indexing scheme, the Image representation will be the
    same for an array and its transpose. If flipping is desired, see
    *np.reshape*.

    ttype can be used te specify a specific itk.Image type.
    """
    return _GetImageFromArray(arr, "GetImageFromArray", is_vector, ttype)


image_from_array = GetImageFromArray


def GetImageViewFromArray(
    arr: ArrayLike, is_vector: bool = False, ttype=None, need_contiguous=True
) -> "itkt.ImageBase":
    """Get an ITK image view (shared pixel buffer memory) from a Python array.

    If is_vector is True, then a 3D array will be treated as a 2D vector image,
    otherwise it will be treated as a 3D image.

    If the array uses Fortran-order indexing, i.e. i,j,k, the Image Size
    will have the same dimensions as the array shape. If the array uses
    C-order indexing, i.e. k,j,i, the image Size will have the dimensions
    reversed from the array shape.

    Therefore, since the *np.transpose* operator on a 2D array simply
    inverts the indexing scheme, the Image representation will be the
    same for an array and its transpose. If flipping is desired, see
    *np.reshape*.

    By default, a warning is issued if this function is called on a non-contiguous
    array, since a copy is performed and care must be taken to keep a reference
    to the copied array. This warning can be suppressed with need_contiguous=False
    """
    return _GetImageFromArray(
        arr, "GetImageViewFromArray", is_vector, ttype, need_contiguous=need_contiguous
    )


image_view_from_array = GetImageViewFromArray


def array_from_vector_container(
    container: "itkt.VectorContainer", ttype=None
) -> np.ndarray:
    """Get an Array with the content of the vector container"""
    import itk

    container_template = itk.template(container)
    IndexType = container_template[1][0]

    # Find container data type
    if ttype is not None:
        if isinstance(ttype, (tuple, list)):
            if len(ttype) != 1:
                raise RuntimeError("Expected 1 component in ttype tuple.")
            DataType = ttype[0]
        else:
            DataType = ttype
    else:
        DataType = container_template[1][1]
    keys = [k for k in itk.PyVectorContainer.keys() if k == (IndexType, DataType)]
    if len(keys) == 0:
        raise RuntimeError("No suitable template parameter can be found.")
    # Create numpy array of the type of the input container
    return itk.PyVectorContainer[keys[0]].array_from_vector_container(container)


def array_view_from_vector_container(
    container: "itkt.VectorContainer", ttype=None
) -> np.ndarray:
    """Get an Array view with the content of the vector container"""
    import itk

    container_template = itk.template(container)
    IndexType = container_template[1][0]

    # Find container type
    if ttype is not None:
        if isinstance(ttype, (tuple, list)):
            if len(ttype) != 1:
                raise RuntimeError("Expected 1 component in ttype tuple.")
            DataType = ttype[0]
        else:
            DataType = ttype
    else:
        DataType = container_template[1][1]
    keys = [k for k in itk.PyVectorContainer.keys() if k == (IndexType, DataType)]
    if len(keys) == 0:
        raise RuntimeError("No suitable template parameter can be found.")
    # Create numpy array of the type of the input container
    return itk.PyVectorContainer[keys[0]].array_view_from_vector_container(container)


def vector_container_from_array(arr: ArrayLike, ttype=None) -> "itkt.VectorContainer":
    """Get a vector container from a Python array"""
    import itk

    # Verify inputs
    if not isinstance(arr, np.ndarray):
        arr = np.asarray(arr)

    # Return VectorContainer with 64-bit index type
    if os.name == "nt":
        IndexType = itk.ULL
    else:
        IndexType = itk.UL

    # Find container type
    if ttype is not None:
        if isinstance(ttype, (tuple, list)):
            if len(ttype) != 1:
                raise RuntimeError("Expected 1 component in ttype tuple.")
            DataType = ttype[0]
        else:
            DataType = ttype
    else:
        DataType = _get_itk_pixelid(arr)
    keys = [k for k in itk.PyVectorContainer.keys() if k == (IndexType, DataType)]
    if len(keys) == 0:
        raise RuntimeError("No suitable template parameter can be found.")
    # Create numpy array of the type of the input container
    return itk.PyVectorContainer[keys[0]].vector_container_from_array(arr)


def _GetArrayFromVnlObject(vnl_object, function_name: str, ttype) -> np.ndarray:
    """Get an array with the content of vnl_object"""
    # Finds the vnl object type
    import itk

    if ttype is not None:
        if isinstance(ttype, (tuple, list)):
            if len(ttype) != 1:
                raise RuntimeError("Expected 1 component in ttype tuple.")
            PixelType = ttype[0]
        else:
            PixelType = ttype
    else:
        PixelType = itk.template(vnl_object)[1][0]
    keys = [k for k in itk.PyVnl.keys() if k[0] == PixelType]
    if len(keys) == 0:
        raise RuntimeError("No suitable template parameter can be found.")
    # Create a numpy array of the type of the vnl object
    templatedFunction = getattr(itk.PyVnl[keys[0]], function_name)
    return templatedFunction(vnl_object)


def GetArrayFromVnlVector(vnl_vector, ttype=None) -> np.ndarray:
    """Get an array with the content of vnl_vector"""
    return _GetArrayFromVnlObject(vnl_vector, "GetArrayFromVnlVector", ttype)


array_from_vnl_vector = GetArrayFromVnlVector


def GetArrayViewFromVnlVector(vnl_vector, ttype=None) -> np.ndarray:
    """Get an array view of vnl_vector"""
    return _GetArrayFromVnlObject(vnl_vector, "GetArrayViewFromVnlVector", ttype)


array_view_from_vnl_vector = GetArrayFromVnlVector


def GetArrayFromVnlMatrix(vnl_matrix, ttype=None) -> np.ndarray:
    """Get an array with the content of vnl_matrix"""
    return _GetArrayFromVnlObject(vnl_matrix, "GetArrayFromVnlMatrix", ttype)


array_from_vnl_matrix = GetArrayFromVnlMatrix


def GetArrayViewFromVnlMatrix(vnl_matrix, ttype=None) -> np.ndarray:
    """Get an array view of vnl_matrix"""
    return _GetArrayFromVnlObject(vnl_matrix, "GetArrayViewFromVnlMatrix", ttype)


array_view_from_vnl_matrix = GetArrayViewFromVnlMatrix


def _GetVnlObjectFromArray(arr: ArrayLike, function_name: str, ttype):
    """Get a vnl object from a Python array."""
    import itk

    # Verify inputs
    if not isinstance(arr, np.ndarray):
        arr = np.asarray(arr)

    if ttype is not None:
        if isinstance(ttype, (tuple, list)):
            if len(ttype) != 1:
                raise RuntimeError("Expected 1 component in ttype tuple.")
            PixelType = ttype[0]
        else:
            PixelType = ttype
    else:
        PixelType = _get_itk_pixelid(arr)
    keys = [k for k in itk.PyVnl.keys() if k[0] == PixelType]
    if len(keys) == 0:
        raise RuntimeError("No suitable template parameter can be found.")
    templatedFunction = getattr(itk.PyVnl[keys[0]], function_name)
    return templatedFunction(arr)


def GetVnlVectorFromArray(arr: ArrayLike, ttype=None):
    """Get a vnl vector from a Python array."""
    return _GetVnlObjectFromArray(arr, "GetVnlVectorFromArray", ttype)


vnl_vector_from_array = GetVnlVectorFromArray


def GetVnlMatrixFromArray(arr: ArrayLike, ttype=None):
    """Get a vnl matrix from a Python array."""
    return _GetVnlObjectFromArray(arr, "GetVnlMatrixFromArray", ttype)


vnl_matrix_from_array = GetVnlMatrixFromArray


def GetArrayFromMatrix(itk_matrix) -> np.ndarray:
    return GetArrayFromVnlMatrix(itk_matrix.GetVnlMatrix().as_matrix())


array_from_matrix = GetArrayFromMatrix


def GetMatrixFromArray(arr: ArrayLike) -> "itkt.Matrix":
    import itk

    # Verify inputs
    if not isinstance(arr, np.ndarray):
        arr = np.asarray(arr)

    vnl_matrix = GetVnlMatrixFromArray(arr)

    dims = arr.shape
    PixelType = _get_itk_pixelid(arr)
    m = itk.Matrix[PixelType, dims[0], dims[1]](vnl_matrix)
    return m


matrix_from_array = GetMatrixFromArray


def vtk_image_from_image(l_image: "itkt.ImageOrImageSource") -> "vtk.vtkImageData":
    """Convert an itk.Image to a vtk.vtkImageData."""
    import itk
    import vtk
    from vtk.util.numpy_support import numpy_to_vtk

    array = itk.array_view_from_image(l_image)

    vtk_image = vtk.vtkImageData()
    data_array = numpy_to_vtk(array.reshape(-1))
    data_array.SetNumberOfComponents(l_image.GetNumberOfComponentsPerPixel())
    data_array.SetName("Scalars")
    # Always set Scalars for (future?) multi-component volume rendering
    vtk_image.GetPointData().SetScalars(data_array)
    dim = l_image.GetImageDimension()
    l_spacing = [1.0] * 3
    l_spacing[:dim] = l_image.GetSpacing()
    vtk_image.SetSpacing(l_spacing)
    l_origin = [0.0] * 3
    l_origin[:dim] = l_image.GetOrigin()
    vtk_image.SetOrigin(l_origin)
    dims = [1] * 3
    dims[:dim] = itk.size(l_image)
    vtk_image.SetDimensions(dims)
    # Copy direction matrix for VTK>=9
    import vtk

    if vtk.vtkVersion.GetVTKMajorVersion() >= 9:
        l_direction = l_image.GetDirection()
        direction = itk.array_from_matrix(l_direction).flatten().tolist()
        if len(direction) == 4:
            # Change 2d matrix to 3d
            direction = [
                direction[0],
                direction[1],
                0.0,
                direction[2],
                direction[3],
                0.0,
                0.0,
                0.0,
                1.0,
            ]
        vtk_image.SetDirectionMatrix(direction)
    if l_image.GetImageDimension() == 3:
        PixelType = itk.template(l_image)[1][0]
        if PixelType == itk.Vector:
            vtk_image.GetPointData().SetVectors(data_array)
        elif PixelType == itk.CovariantVector:
            vtk_image.GetPointData().SetVectors(data_array)
        elif PixelType == itk.SymmetricSecondRankTensor:
            vtk_image.GetPointData().SetTensors(data_array)
        elif PixelType == itk.DiffusionTensor3D:
            vtk_image.GetPointData().SetTensors(data_array)
    return vtk_image


def image_from_vtk_image(vtk_image: "vtk.vtkImageData") -> "itkt.ImageBase":
    """Convert a vtk.vtkImageData to an itk.Image."""
    import itk
    from vtk.util.numpy_support import vtk_to_numpy

    point_data = vtk_image.GetPointData()
    array = vtk_to_numpy(point_data.GetScalars())
    array = array.reshape(-1)
    number_of_components = point_data.GetScalars().GetNumberOfComponents()
    is_vector = number_of_components != 1
    dims = list(vtk_image.GetDimensions())
    if is_vector and dims[-1] == 1:
        dims = dims[:-1]  # 2D, not 3D
    dims.reverse()
    if is_vector:
        dims.append(number_of_components)
    array.shape = tuple(dims)
    l_image = itk.image_view_from_array(array, is_vector)

    dim = l_image.GetImageDimension()
    l_spacing = [1.0] * dim
    l_spacing[:dim] = vtk_image.GetSpacing()[:dim]
    l_image.SetSpacing(l_spacing)
    l_origin = [0.0] * dim
    l_origin[:dim] = vtk_image.GetOrigin()[:dim]
    l_image.SetOrigin(l_origin)
    # Direction support with VTK 9
    import vtk

    if vtk.vtkVersion.GetVTKMajorVersion() >= 9:
        direction = vtk_image.GetDirectionMatrix()
        if dim == 3:
            direction_array = np.identity(3)
            for y in (0, 1, 2):
                for x in (0, 1, 2):
                    direction_array[x, y] = direction.GetElement(x, y)
        elif dim == 2:
            direction_array = np.identity(2)
            for y in (0, 1):
                for x in (0, 1):
                    direction_array[x, y] = direction.GetElement(x, y)
        l_direction = itk.matrix_from_array(direction_array)
        l_image.SetDirection(l_direction)
    return l_image


def dict_from_image(image: "itkt.Image") -> dict:
    """Serialize a Python itk.Image object to a pickable Python dictionary."""
    import itk

    pixel_arr = itk.array_from_image(image)
    imageType = wasm_type_from_image_type(image)
    buffered_region = image.GetBufferedRegion()
    bufferedRegion = {
        "index": tuple(buffered_region.GetIndex()),
        "size": tuple(buffered_region.GetSize()),
    }
    return dict(
        imageType=imageType,
        name=image.GetObjectName(),
        origin=tuple(image.GetOrigin()),
        spacing=tuple(image.GetSpacing()),
        size=tuple(image.GetLargestPossibleRegion().GetSize()),
        bufferedRegion=bufferedRegion,
        direction=np.asarray(image.GetDirection()),
        data=pixel_arr,
    )


def image_from_dict(image_dict: dict) -> "itkt.Image":
    """Deserialize an dictionary representing an itk.Image object."""
    import itk

    ImageType = image_type_from_wasm_type(image_dict["imageType"])
    if image_dict["data"] is None:
        image = ImageType.New()
        image.SetRegions(image_dict["size"])
        if "bufferedRegion" in image_dict:
            buffered_region = itk.ImageRegion[image.GetImageDimension()]()
            buffered_region.SetIndex(image_dict["bufferedRegion"]["index"])
            buffered_region.SetSize(image_dict["bufferedRegion"]["size"])
            image.SetBufferedRegion(buffered_region)
        image.Allocate(True)
    else:
        image = itk.PyBuffer[ImageType].GetImageViewFromArray(image_dict["data"])
        image.SetRegions(image_dict["size"])
        if "bufferedRegion" in image_dict:
            buffered_region = itk.ImageRegion[image.GetImageDimension()]()
            buffered_region.SetIndex(image_dict["bufferedRegion"]["index"])
            buffered_region.SetSize(image_dict["bufferedRegion"]["size"])
            image.SetBufferedRegion(buffered_region)
    image.SetOrigin(image_dict["origin"])
    image.SetSpacing(image_dict["spacing"])
    image.SetDirection(image_dict["direction"])
    image.SetObjectName(image_dict["name"])
    return image


def mesh_from_dict(mesh_dict: dict) -> "itkt.Mesh":
    """Deserialize an dictionary representing an itk.Mesh object."""
    import itk

    MeshType = mesh_type_from_wasm_type(mesh_dict["meshType"])
    mesh = MeshType.New()

    mesh.SetObjectName(mesh_dict["name"])

    points = mesh_dict["points"]
    points = itk.vector_container_from_array(points)
    mesh.SetPoints(points)

    point_data = mesh_dict["pointData"]
    point_data = itk.vector_container_from_array(point_data)
    mesh.SetPointData(point_data)

    cells = mesh_dict["cells"]
    cells = itk.vector_container_from_array(cells)
    mesh.SetCellsArray(cells)

    cell_data = mesh_dict["cellData"]
    cell_data = itk.vector_container_from_array(cell_data)
    mesh.SetCellData(cell_data)

    return mesh


def dict_from_mesh(mesh: "itkt.Mesh") -> dict:
    """Serialize a Python itk.Mesh object to a pickable Python dictionary."""
    import itk

    mesh_template = itk.template(mesh)
    pixel_type, mangle, pixel_type_components = wasm_type_from_mesh_type(mesh)

    number_of_points = mesh.GetNumberOfPoints()
    number_of_cells = mesh.GetNumberOfCells()

    if number_of_cells == 0:
        cells_array = np.array([], np.uint)
    else:
        cells_array = itk.array_from_vector_container(mesh.GetCellsArray())

    if number_of_points == 0:
        points_array = np.array([], np.float32)
    else:
        points_array = itk.array_from_vector_container(mesh.GetPoints()).flatten()

    point_data = mesh.GetPointData()
    if point_data.Size() == 0:
        point_data_numpy = np.array([], mangle)
    else:
        point_data_numpy = itk.array_from_vector_container(point_data)

    cell_data = mesh.GetCellData()
    if cell_data.Size() == 0:
        cell_data_numpy = np.array([], mangle)
    else:
        cell_data_numpy = itk.array_from_vector_container(cell_data)

    if os.name == "nt":
        cell_component_type = python_to_js(itk.ULL)
    else:
        cell_component_type = python_to_js(itk.UL)

    point_component_type = python_to_js(itk.F)

    # Currently use the same data type for point and cell data
    mesh_type = dict()
    mesh_type["dimension"] = mesh_template[1][1]
    mesh_type["pointComponentType"] = point_component_type
    mesh_type["pointPixelComponentType"] = mangle
    mesh_type["pointPixelType"] = pixel_type
    mesh_type["pointPixelComponents"] = pixel_type_components
    mesh_type["cellComponentType"] = cell_component_type
    mesh_type["cellPixelComponentType"] = mangle
    mesh_type["cellPixelType"] = pixel_type
    mesh_type["cellPixelComponents"] = pixel_type_components

    cell_buffer_size = cells_array.size

    return dict(
        meshType=mesh_type,
        name=mesh.GetObjectName(),
        numberOfPoints=number_of_points,
        points=points_array,
        numberOfPointPixels=point_data.Size(),
        pointData=point_data_numpy,
        numberOfCells=number_of_cells,
        cells=cells_array,
        numberOfCellPixels=cell_data.Size(),
        cellData=cell_data_numpy,
        cellBufferSize=cell_buffer_size,
    )


def pointset_from_dict(pointset_dict: dict) -> "itkt.PointSet":
    """Deserialize an dictionary representing an itk.PointSet object."""
    import itk

    MeshType = pointset_type_from_wasm_type(pointset_dict["pointSetType"])
    mesh = MeshType.New()

    mesh.SetObjectName(pointset_dict["name"])

    points = pointset_dict["points"]
    points = itk.vector_container_from_array(points)
    mesh.SetPoints(points)

    point_data = pointset_dict["pointData"]
    point_data = itk.vector_container_from_array(point_data)
    mesh.SetPointData(point_data)
    return mesh


def dict_from_pointset(pointset: "itkt.PointSet") -> dict:
    """Serialize a Python itk.PointSet object to a pickable Python dictionary."""
    import itk

    pointset_template = itk.template(pointset)
    pixel_type, mangle, pixel_type_components = wasm_type_from_pointset_type(pointset)

    number_of_points = pointset.GetNumberOfPoints()

    if number_of_points == 0:
        points_array = np.array([], np.float32)
    else:
        points_array = itk.array_from_vector_container(pointset.GetPoints()).flatten()

    point_data = pointset.GetPointData()
    if point_data.Size() == 0:
        point_data_numpy = np.array([], mangle)
    else:
        point_data_numpy = itk.array_from_vector_container(point_data)

    if os.name == "nt":
        cell_component_type = python_to_js(itk.ULL)
    else:
        cell_component_type = python_to_js(itk.UL)

    point_component_type = python_to_js(itk.F)

    # Currently use the same data type for point and cell data
    pointset_type = dict()
    pointset_type["dimension"] = pointset_template[1][1]
    pointset_type["pointComponentType"] = point_component_type
    pointset_type["pointPixelComponentType"] = mangle
    pointset_type["pointPixelType"] = pixel_type
    pointset_type["pointPixelComponents"] = pixel_type_components

    return dict(
        pointSetType=pointset_type,
        name=pointset.GetObjectName(),
        numberOfPoints=number_of_points,
        points=points_array,
        numberOfPointPixels=point_data.Size(),
        pointData=point_data_numpy,
    )


<<<<<<< HEAD
def polyline_from_dict(polyline_dict: dict) -> "itkt.PolylineParametricPath":
=======
def polyline_from_dict(polyline_dict: Dict) -> "itkt.PolylineParametricPath":
>>>>>>> f51594ad
    """Deserialize an dictionary representing an itk.PolylineParametricPath object."""
    import itk

    vertex_list = polyline_dict["vertexList"]
    dimension = vertex_list.shape[1]
    polyline = itk.PolyLineParametricPath[dimension].New()
    polyline.SetObjectName(polyline_dict["name"])
    for vertex in vertex_list:
        polyline.AddVertex(vertex)

    return polyline


<<<<<<< HEAD
def dict_from_polyline(polyline: "itkt.PolylineParametricPath") -> dict:
=======
def dict_from_polyline(polyline: "itkt.PolylineParametricPath") -> Dict:
>>>>>>> f51594ad
    """Serialize a Python itk.PolylineParametricPath object to a pickable Python dictionary."""
    import itk

    vertex_list = polyline.GetVertexList()
    vertex_list_array = itk.array_from_vector_container(vertex_list)
    return dict(
        name=polyline.GetObjectName(),
        vertexList=vertex_list_array,
    )


def dict_from_transform(
<<<<<<< HEAD
    transform: Union["itkt.TransformBase", list["itkt.TransformBase"]],
) -> Union[list[dict], dict]:
=======
    transform: Union["itkt.TransformBase", List["itkt.TransformBase"]],
) -> Union[List[Dict], Dict]:
>>>>>>> f51594ad
    """Serialize a Python itk.Transform object to a pickable Python dictionary.

    If the transform is a list of transforms, then a list of dictionaries is returned.
    If the transform is a single, non-Composite transform, then a single dictionary is returned.
    Composite transforms and nested composite transforms are flattened into a list of dictionaries.
    """
    import itk

    datatype_dict = {"double": itk.D, "float": itk.F}

    def update_transform_dict(current_transform):
        current_transform_type = current_transform.GetTransformTypeAsString()
        current_transform_type_split = current_transform_type.split("_")

        transform_type = dict()
        transform_parameterization = current_transform_type_split[0].replace(
            "Transform", ""
        )
        transform_type["transformParameterization"] = transform_parameterization

        transform_type["parametersValueType"] = python_to_js(
            datatype_dict[current_transform_type_split[1]]
        )
        transform_type["inputDimension"] = int(current_transform_type_split[2])
        transform_type["outputDimension"] = int(current_transform_type_split[3])

        transform_dict = dict()
        transform_dict["transformType"] = transform_type
        transform_dict["name"] = current_transform.GetObjectName()

        transform_dict["inputSpaceName"] = current_transform.GetInputSpaceName()
        transform_dict["outputSpaceName"] = current_transform.GetOutputSpaceName()

        # To avoid copying the parameters for the Composite Transform
        # as it is a copy of child transforms.
        if "Composite" not in current_transform_type_split[0]:
            p = np.array(current_transform.GetParameters())
            transform_dict["parameters"] = p

            fp = np.array(current_transform.GetFixedParameters())
            transform_dict["fixedParameters"] = fp

            transform_dict["numberOfParameters"] = p.shape[0]
            transform_dict["numberOfFixedParameters"] = fp.shape[0]

        return transform_dict

    dict_array = []
    multi = False

    def add_transform_dict(transform):
        transform_type = transform.GetTransformTypeAsString()
        if "CompositeTransform" in transform_type:
            # Add the transforms inside the composite transform
            # range is over-ridden so using this hack to create a list
            for i, _ in enumerate([0] * transform.GetNumberOfTransforms()):
                current_transform = transform.GetNthTransform(i)
                dict_array.append(update_transform_dict(current_transform))
            return True
        else:
            dict_array.append(update_transform_dict(transform))
            return False

    if isinstance(transform, list):
        multi = True
        for t in transform:
            add_transform_dict(t)
    else:
        multi = add_transform_dict(transform)

    if multi:
        return dict_array
    else:
        return dict_array[0]


def transform_from_dict(
<<<<<<< HEAD
    transform_dict: Union[dict, list[dict]],
=======
    transform_dict: Union[Dict, List[Dict]],
>>>>>>> f51594ad
) -> "itkt.TransformBase":
    """Deserialize a dictionary representing an itk.Transform object.

    If the dictionary represents a list of transforms, then a Composite Transform is returned.
    """
    import itk

    def set_parameters(
        transform, transform_parameters, transform_fixed_parameters, data_type
    ):
        # First set fixed parameters then parameters
        o1 = itk.OptimizerParameters[data_type](list(transform_fixed_parameters))
        transform.SetFixedParameters(o1)

        o2 = itk.OptimizerParameters[data_type](list(transform_parameters))
        transform.SetParameters(o2)

    # For checking transforms which don't take additional parameters while instantiation
    def special_transform_check(transform_name):
        if "2D" in transform_name or "3D" in transform_name:
            return True

        check_list = ["VersorTransform", "QuaternionRigidTransform"]
        for t in check_list:
            if transform_name == t:
                return True
        return False

    parametersValueType_dict = {"float32": itk.F, "float64": itk.D}

    if not isinstance(transform_dict, list):
        transform_dict = [transform_dict]

    # Loop over all the transforms in the dictionary
    transforms_list = []
    for i, _ in enumerate(transform_dict):
        transform_type = transform_dict[i]["transformType"]
        data_type = parametersValueType_dict[transform_type["parametersValueType"]]

        transform_parameterization = (
            transform_type["transformParameterization"] + "Transform"
        )

        # No template parameter needed for transforms having 2D or 3D name
        # Also for some selected transforms
        if special_transform_check(transform_parameterization):
            transform_template = getattr(itk, transform_parameterization)
            transform = transform_template[data_type].New()
        # Currently only BSpline Transform has 3 template parameters
        # For future extensions the information will have to be encoded in
        # the transformType variable. The transform object once added in a
        # composite transform lose the information for other template parameters ex. BSpline.
        # The Spline order is fixed as 3 here.
        elif transform_parameterization == "BSplineTransform":
            transform_template = getattr(itk, transform_parameterization)
            transform = transform_template[
                data_type, transform_type["inputDimension"], 3
            ].New()
        else:
            transform_template = getattr(itk, transform_parameterization)
            if len(transform_template.items()[0][0]) > 2:
                transform = transform_template[
                    data_type,
                    transform_type["inputDimension"],
                    transform_type["outputDimension"],
                ].New()
            else:
                transform = transform_template[
                    data_type, transform_type["inputDimension"]
                ].New()

        transform.SetObjectName(transform_dict[i]["name"])
        transform.SetInputSpaceName(transform_dict[i]["inputSpaceName"])
        transform.SetOutputSpaceName(transform_dict[i]["outputSpaceName"])

        set_parameters(
            transform,
            transform_dict[i]["parameters"],
            transform_dict[i]["fixedParameters"],
            data_type,
        )
        transforms_list.append(transform)

    # If array has length more than 1 then it's a composite transform
    if len(transforms_list) > 1:
        # Create a Composite Transform object
        # and add all the transforms in it.
        data_type = parametersValueType_dict[
            transform_dict[0]["transformType"]["parametersValueType"]
        ]
        transform = itk.CompositeTransform[
            data_type, transforms_list[0]["transformType"]["inputDimension"]
        ].New()
        for current_transform in transforms_list:
            transform.AddTransform(current_transform)
    else:
        transform = transforms_list[0]

    return transform


def image_intensity_min_max(image_or_filter: "itkt.ImageOrImageSource"):
    """Return the minimum and maximum of values in a image of in the output image of a filter

    The minimum and maximum values are returned in a tuple: (min, max)
    image_intensity_min_max() take care of updating the pipeline
    """
    import itk

    img = itk.output(image_or_filter)
    img.UpdateOutputInformation()
    img.Update()
    # don't put that calculator in the automatic pipeline
    tmp_auto_pipeline = auto_pipeline.current
    auto_pipeline.current = None
    comp = itk.MinimumMaximumImageCalculator[img].New(Image=img)
    auto_pipeline.current = tmp_auto_pipeline
    comp.Compute()
    return comp.GetMinimum(), comp.GetMaximum()


# range is a python function, and should not be overridden
# the current use of the function name "range" is for backward
# compatibility, but should be considered for removal in the future
def range(image_or_filter):
    return image_intensity_min_max(image_or_filter)


def imwrite(
    image_or_filter: "itkt.ImageOrImageSource",
    filename: fileiotype,
    compression: bool = False,
    imageio: Optional["itkt.ImageIOBase"] = None,
) -> None:
    """Write a image or the output image of a filter to a file.

    Parameters
    ----------

    image_or_filter :
        Image or filter that produces an image to write to the file.

    filename :
        Target output file path.

    compression :
        Use compression when writing if the format supports it.

    imageio :
        Use the provided itk.ImageIOBase derived instance to write the file.

    The writer is instantiated with the image type of the image in
    parameter (or, again, with the output image of the filter in parameter).
    """
    import itk

    img = itk.output(image_or_filter)
    img.UpdateOutputInformation()
    # don't put that writer in the automatic pipeline
    tmp_auto_pipeline = auto_pipeline.current
    auto_pipeline.current = None
    writer = itk.ImageFileWriter[type(img)].New(
        Input=img, FileName=f"{filename}", UseCompression=compression
    )
    auto_pipeline.current = tmp_auto_pipeline
    if imageio:
        writer.SetImageIO(imageio)
    writer.Update()


def imread(
    filename: Union[fileiotype, Sequence[Union[str, os.PathLike]]],
    pixel_type: Optional["itkt.PixelTypes"] = None,
    fallback_only: bool = False,
    imageio: Optional["itkt.ImageIOBase"] = None,
    series_uid: Optional[Union[int, str]] = None,
) -> "itkt.ImageBase":
    """Read an image from a file or series of files and return an itk.Image.

    Parameters
    ----------

    filename :
        File path for a single file, a list of files for an image series, or a
        directory for a DICOM image series.

    pixel_type :
        Image pixel type to cast to when loading.

    fallback_only :
        If true, first try to automatically deduce the image pixel type, and
        only use the given `pixel_type` if automatic deduction fails.

    imageio :
        Use the provided itk.ImageIOBase derived instance to read the file.

    series_uid :
        If filename is a directory of DICOM files, and series_uid is a string, it will read the DICOM series that matches this series_uid name.  If series_uid is an integer, it will read the series_uid'th DICOM series in the directory (using python notation, e.g., -1 is the last DICOM series in the directory). If unspecified, it will read the first series in the directory.

    Returns
    -------

    image :
        The resulting itk.Image.

    The reader is instantiated with the image type of the image file if
    `pixel_type` is not provided (default). The dimension of the image is
    automatically deduced from the dimension stored on disk.

    If the filename provided is a directory then the directory is assumed
    to be for a DICOM series volume. If the argument series_uid is
    specified, it will read that series from that directory. If the
    specified series_uid doesn't exist, an error is thrown.  If no
    series_uid is given, the first series in that directory is read.

    If the given filename is a list or a tuple of file names, the reader
    will use an itk.ImageSeriesReader object to read the files.

    If `fallback_only` is set to `True`, `imread()` will first try to
    automatically deduce the image pixel_type, and only use the given
    `pixel_type` if automatic deduction fails. Failures typically happen if
    the pixel type is not supported (e.g. it is not currently wrapped).

    """
    import itk
    from itk.support.extras import TemplateTypeError

    if fallback_only:
        if pixel_type is None:
            raise Exception(
                "pixel_type must be set when using the fallback_only option"
            )
        try:
            return imread(filename)
        except (KeyError, TemplateTypeError):
            pass
    if type(filename) not in [list, tuple]:
        import os

        if os.path.isdir(filename) and imageio is None:
            # read DICOM series of 1 image in a folder, refer to: https://github.com/RSIP-Vision/medio
            names_generator = itk.GDCMSeriesFileNames.New()
            names_generator.SetUseSeriesDetails(True)
            names_generator.AddSeriesRestriction("0008|0021")  # Series Date
            names_generator.SetDirectory(f"{filename}")
            series_uid_list = names_generator.GetSeriesUIDs()
            if len(series_uid_list) == 0:
                raise FileNotFoundError(f"no DICOMs in: {filename}.")
            if series_uid != None:
                if isinstance(series_uid, int):
                    try:
                        series_identifier = series_uid_list[series_uid]
                    except IndexError:
                        raise OSError(
                            f"cannot access DICOM series {series_uid} in the directory {filename}."
                        )
                else:
                    if series_uid in series_uid_list:
                        series_identifier = series_uid
                    else:
                        raise OSError(
                            f"the directory {filename} does not contain the DICOM series {series_uid}."
                        )
            else:
                series_identifier = series_uid_list[0]
            filename = names_generator.GetFileNames(series_identifier)
    if type(filename) in [list, tuple]:
        template_reader_type = itk.ImageSeriesReader
        io_filename = f"{filename[0]}"
        increase_dimension = True
        kwargs = {"FileNames": [f"{str(f)}" for f in filename]}
    else:
        template_reader_type = itk.ImageFileReader
        io_filename = f"{filename}"
        increase_dimension = False
        kwargs = {"FileName": f"{filename}"}
    if imageio:
        kwargs["ImageIO"] = imageio
    if pixel_type:
        image_IO = itk.ImageIOFactory.CreateImageIO(
            io_filename, itk.CommonEnums.IOFileMode_ReadMode
        )
        if not image_IO:
            if os.path.exists(io_filename):
                raise RuntimeError("No ImageIO is registered to handle the given file.")
            else:
                raise FileNotFoundError(f"File {io_filename} does not exist.")
        image_IO.SetFileName(io_filename)
        image_IO.ReadImageInformation()
        dimension = image_IO.GetNumberOfDimensions()
        # Increase dimension if last dimension is not of size one.
        if increase_dimension and image_IO.GetDimensions(dimension - 1) != 1:
            dimension += 1
        is_vlv = False
        try:
            is_vlv = itk.template(pixel_type)[0] is itk.VariableLengthVector
        except KeyError:
            pass
        if is_vlv:
            ImageType = itk.VectorImage[itk.template(pixel_type)[1][0], dimension]
        else:
            ImageType = itk.Image[pixel_type, dimension]
        reader = template_reader_type[ImageType].New(**kwargs)
    else:
        reader = template_reader_type.New(**kwargs)
    reader.Update()
    return reader.GetOutput()


def meshwrite(
    mesh: "itkt.Mesh",
    filename: fileiotype,
    compression: bool = False,
    binary: bool = False,
) -> None:
    """Write a mesh to a file.

    The writer is instantiated according to the type of the input mesh.
    """
    import itk

    mesh.UpdateOutputInformation()
    # don't put that writer in the automatic pipeline
    tmp_auto_pipeline = auto_pipeline.current
    auto_pipeline.current = None
    writer = itk.MeshFileWriter[type(mesh)].New(
        Input=mesh, FileName=f"{filename}", UseCompression=compression
    )
    if binary:
        writer.SetFileTypeAsBINARY()
    auto_pipeline.current = tmp_auto_pipeline
    writer.Update()


def meshread(
    filename: fileiotype,
    pixel_type: Optional["itkt.PixelTypes"] = None,
    fallback_only: bool = False,
) -> "itkt.Mesh":
    """Read a mesh from a file and return an itk.Mesh.

    The reader is instantiated with the mesh type of the mesh file if
    `pixel_type` is not provided (default). The dimension of the mesh is
    automatically found.

    If `fallback_only` is set to `True`, `meshread()` will first try to
    automatically deduce the image pixel_type, and only use the given
    `pixel_type` if automatic deduction fails. Failures typically
    happen if the pixel type is not supported (e.g. it is not currently
    wrapped).
    """
    import itk

    if fallback_only:
        if pixel_type is None:
            raise Exception(
                "pixel_type must be set when using the fallback_only option"
            )
        try:
            return meshread(filename)
        except (KeyError, itk.TemplateTypeError):
            pass
    TemplateReaderType = itk.MeshFileReader
    io_filename = f"{filename}"
    increase_dimension = False
    kwargs = {"FileName": f"{filename}"}
    if pixel_type:
        meshIO = itk.MeshIOFactory.CreateMeshIO(
            io_filename, itk.CommonEnums.IOFileMode_ReadMode
        )
        if not meshIO:
            raise RuntimeError("No MeshIO is registered to handle the given file.")
        meshIO.SetFileName(io_filename)
        meshIO.ReadMeshInformation()
        dimension = meshIO.GetPointDimension()
        # Increase dimension if last dimension is not of size one.
        if increase_dimension and meshIO.GetDimensions(dimension - 1) != 1:
            dimension += 1
        MeshType = itk.Mesh[pixel_type, dimension]
        reader = TemplateReaderType[MeshType].New(**kwargs)
    else:
        reader = TemplateReaderType.New(**kwargs)
    reader.Update()
    return reader.GetOutput()


def transformread(filename: fileiotype) -> list["itkt.TransformBase"]:
    """Read an itk Transform file.

    Parameters
    ----------

    filename:
        Path to the transform file (typically a .h5 file).

    Returns
    -------

    A Python list containing the transforms in the file.
    """
    import itk

    reader = itk.TransformFileReaderTemplate[itk.D].New()
    reader.SetFileName(f"{filename}")
    reader.Update()

    transforms = []
    transform_list = reader.GetModifiableTransformList()
    while not transform_list.empty():
        transform = transform_list.pop()
        transforms.append(itk.down_cast(transform))
    transforms.reverse()

    return transforms


def transformwrite(
    transforms: Union["itkt.TransformBase", list["itkt.TransformBase"]],
    filename: fileiotype,
    compression: bool = False,
) -> None:
    """Write an itk Transform file.

    Parameters
    ----------

    transforms: single transform or list of transforms
        Single transform or Python list of itk.TransformBaseTemplate[itk.D]'s to write.

    filename:
        Path to the transform file (typically a .h5 file).

    compression:
        Use compression, if the file format supports it.
    """
    import itk

    writer = itk.TransformFileWriterTemplate[itk.D].New()
    writer.SetFileName(f"{filename}")
    writer.SetUseCompression(compression)
    if not isinstance(transforms, list):
        transforms = [transforms]
    for transform in transforms:
        writer.AddTransform(transform)
    writer.Update()


def search(s: str, case_sensitive: bool = False) -> list[str]:  # , fuzzy=True):
    """Search for a class name in the itk module."""
    s = s.replace(" ", "")
    if not case_sensitive:
        s = s.lower()
    import itk

    names = sorted(dir(itk))
    # exact match first
    if case_sensitive:
        res = [n for n in names if s == n]
    else:
        res = [n for n in names if s == n.lower()]
    # then exact match inside the name
    if case_sensitive:
        res += [n for n in names if s in n and s != n]
    else:
        res += [n for n in names if s in n.lower() and s != n.lower()]
    #     if fuzzy:
    #         try:
    # everything now requires editdist
    #             import editdist
    #             if case_sensitive:
    #                 res.sort(key=lambda x: editdist.distance(x, s))
    #             else:
    #                 res.sort(key=lambda x: (editdist.distance(x.lower(), s), x))
    #         except:
    #             pass
    return res


def set_inputs(
    new_itk_object,
    inargs: Optional[Sequence[Any]] = None,
    inkargs: Optional[dict[str, Any]] = None,
):
    """Set the inputs of the given objects, according to the non named or the
    named parameters in args and kargs

    This function tries to assign all the non named parameters in the input of
    the new_itk_object
    - the first non named parameter in the first input, etc.

    The named parameters are used by calling the method with the same name
    prefixed by 'Set'.
    set_inputs( obj, kargs={'Threshold': 10} ) calls obj.SetThreshold(10)

    This is the function use in the enhanced New() method to manage the inputs.
    It can be used to produce a similar behavior:

    def SetInputs(self, *args, **kargs):
        import itk
        itk.set_inputs(self, *args, **kargs)
    """

    # Fix bug with Mutable Default Arguments
    # https://docs.python-guide.org/writing/gotchas/
    args: list[Any] = inargs if inargs else []
    kargs: dict[str, Any] = inkargs if inkargs else {}

    # try to get the images from the filters in args
    args = [output(arg) for arg in args]

    # args without name are filter used to set input image
    #
    # count SetInput calls to call SetInput, SetInput2, SetInput3, ...
    # useful with filter which take 2 input (or more) like SubtractImageFiler
    # Ex: subtract image2.png to image1.png and save the result in result.png
    # r1 = itk.ImageFileReader.US2.New(FileName='image1.png')
    # r2 = itk.ImageFileReader.US2.New(FileName='image2.png')
    # s = itk.SubtractImageFilter.US2US2US2.New(r1, r2)
    # itk.ImageFileWriter.US2.New(s, FileName='result.png').Update()
    setInputNb: int = -1
    try:
        for setInputNb, arg in enumerate(args):
            methodName = "SetInput%i" % (setInputNb + 1)
            if methodName in dir(new_itk_object):
                # first try to use methods called SetInput1, SetInput2, ...
                # those method should have more chances to work in case of
                # multiple input types
                getattr(new_itk_object, methodName)(arg)
            else:
                # no method called SetInput?
                # try with the standard SetInput(nb, input)
                new_itk_object.SetInput(setInputNb, arg)
    except TypeError as e:
        # the exception have (at least) to possible reasons:
        # + the filter don't take the input number as first argument
        # + arg is an object of wrong type
        #
        # if it's not the first input, re-raise the exception
        if setInputNb != 0:
            raise e
        # it's the first input, try to use the SetInput() method without input
        # number
        new_itk_object.SetInput(args[0])
        # but raise an exception if there is more than 1 argument
        if len(args) > 1:
            raise TypeError("Object accepts only 1 input.")
    except AttributeError:
        # There is no SetInput() method, try SetImage
        # but before, check the number of inputs
        if len(args) > 1:
            raise TypeError("Object accepts only 1 input.")
        methodList = ["SetImage", "SetInputImage"]
        methodName = None
        for m in methodList:
            if m in dir(new_itk_object):
                methodName = m
        if methodName:
            getattr(new_itk_object, methodName)(args[0])
        else:
            raise AttributeError("No method found to set the input.")

    # named args : name is the function name, value is argument(s)
    for attribName, value in kargs.items():
        # use Set as prefix. It allow to use a shorter and more intuitive
        # call (Ex: itk.ImageFileReader.UC2.New(FileName='image.png')) than
        # with the full name
        # (Ex: itk.ImageFileReader.UC2.New(SetFileName='image.png'))
        if attribName not in ["auto_progress", "template_parameters"]:
            if attribName.islower():
                attribName = snake_to_camel_case(attribName)
            attrib = getattr(new_itk_object, "Set" + attribName)

            # Do not use try-except mechanism as this leads to
            # segfaults. Instead limit the number of types that are
            # tested. The list of tested type could maybe be replaced by
            # a test that would check for iterables.
            import itk

            if type(value) in [list, tuple]:
                # Special case for FileNames which expects a container, not unpacked arguments.
                # Most ITK Set* methods that take multiple values expect them as separate arguments
                # (e.g., SetSpacing(x, y, z)), so lists are unpacked with *.
                # However, SetFileNames expects a single container argument (vector<string>),
                # so we pass the list directly without unpacking.
                if attribName == "FileNames":
                    attrib(value)
                else:
                    try:
                        output_value = [itk.output(x) for x in value]
                        attrib(*output_value)
                    except Exception:
                        attrib(itk.output(value))
            else:
                attrib(itk.output(value))


class templated_class:
    """This class is used to mimic the behavior of the templated C++ classes.

    It is used this way:

    class CustomClass:
        # class definition here
    CustomClass = templated_class(CustomClass)

    customObject = CustomClass[template, parameters].New()

    The template parameters are passed to the custom class constructor as a
    named parameter 'template_parameters' in a tuple.

    The custom class may implement a static method
    check_template_parameters(parameters) which should raise an exception if
    the template parameters provided are not suitable to instantiate the custom
    class.
    """

    def __init__(self, cls) -> None:
        """cls is the custom class"""
        self.__cls__ = cls
        self.__templates__ = {}

    def New(self, *args, **kargs):
        """Use the parameters to infer the types of the template parameters."""
        # extract the types from the arguments to instantiate the class
        import itk

        types = tuple(class_(o) for o in args)
        return self[types].New(*args, **kargs)

    def __getitem__(self, template_parameters):
        """Return a pair class-template parameters ready to be instantiated.

        The template parameters may be validated if the custom class provide
        the static method check_template_parameters(parameters).
        """
        if not isinstance(template_parameters, tuple):
            template_parameters = (template_parameters,)
        return templated_class.__templated_class_and_parameters__(
            self, template_parameters
        )

    def check_template_parameters(self, template_parameters) -> None:
        """Check the template parameters passed in parameter."""
        # this method is there mainly to make possible to reuse it in the
        # custom class constructor after having used templated_class().
        # Without that, the following example doesn't work:
        #
        # class CustomClass:
        #     def __init__(self, *args, **kargs):
        #         template_parameters = kargs["template_parameters"]
        #         CustomClass.check_template_parameters(template_parameters)
        # other init stuff
        #     def check_template_parameters(template_parameters):
        # check, really
        #         pass
        #    CustomClass = templated_class(CustomClass)
        #
        self.__cls__.check_template_parameters(template_parameters)

    def add_template(self, name: str, params):
        if not isinstance(params, list) and not isinstance(params, tuple):
            params = (params,)
        params = tuple(params)
        val = self[params]
        self.__templates__[params] = val
        setattr(self, name, val)

    def add_image_templates(self, *args) -> None:
        import itk

        if not args:
            return
        combinations = [[t] for t in args[0]]
        for types in args[1:]:
            temp = []
            for t in types:
                for c in combinations:
                    temp.append(c + [t])
            combinations = temp
        for d in itk.DIMS:
            for c in combinations:
                parameters = []
                name = ""
                for t in c:
                    parameters.append(itk.Image[t, d])
                    name += "I" + t.short_name + str(d)
                self.add_template(name, tuple(parameters))

    class __templated_class_and_parameters__:
        """Inner class used to store the pair class-template parameters ready
        to instantiate.
        """

        def __init__(self, l_templated_class, l_template_parameters) -> None:
            self.__templated_class__ = l_templated_class
            self.__template_parameters__ = l_template_parameters
            if "check_template_parameters" in dir(l_templated_class.__cls__):
                l_templated_class.__cls__.check_template_parameters(
                    l_template_parameters
                )

        def New(self, *args, **kargs):
            """A New() method to mimic the ITK default behavior, even if the
            class doesn't provide any New() method.
            """
            kargs["template_parameters"] = self.__template_parameters__
            if "New" in dir(self.__templated_class__.__cls__):
                obj = self.__templated_class__.__cls__.New(*args, **kargs)
            else:
                obj = self.__templated_class__.__cls__(*args, **kargs)
            setattr(obj, "__template_parameters__", self.__template_parameters__)
            setattr(obj, "__templated_class__", self.__templated_class__)
            return obj

        def __call__(self, *args, **kargs):
            return self.New(*args, **kargs)

    def keys(self):
        return self.__templates__.keys()

    def values(self):
        return list(self.__templates__.values())

    def items(self):
        return list(self.__templates__.items())

    # everything after this comment is for dict interface
    # and is a copy/paste from DictMixin
    # only methods to edit dictionary are not there
    def __iter__(self) -> str:
        yield from self.keys()

    def has_key(self, key: str):
        return key in self.__templates__

    def __contains__(self, key: str):
        return key in self

    def get(self, key: str, default: Optional[str] = None) -> Optional[str]:
        return self.get(key, default)

    def __len__(self):
        return len(self.keys())


class pipeline:
    """A convenient class to store the reference to the filters of a pipeline

    With this class, a method can create a pipeline of several filters and
    return it without losing the references to the filters in this pipeline.
    The pipeline object act almost like a filter (it has a GetOutput() method)
    and thus can be simply integrated in another pipeline.
    """

    def __init__(self, *args, **kargs) -> None:
        self.clear()
        self.input = None
        self.filters: list[Any] = []
        set_inputs(self, args, kargs)

    def connect(self, l_filter) -> None:
        """Connect a new l_filter to the pipeline

        The output of the first l_filter will be used as the input of this
        one and the l_filter passed as parameter will be added to the list
        """
        if self.GetOutput() is not None:
            set_inputs(l_filter, [self.GetOutput()])
        self.append(l_filter)

    def append(self, l_filter) -> None:
        """Add a new l_filter to the pipeline

        The new l_filter will not be connected. The user must connect it.
        """
        self.filters.append(l_filter)

    def clear(self) -> None:
        """Clear the filter list"""
        self.filters = []

    def GetOutput(self, l_index: int = 0):
        """Return the output of the pipeline

        If another output is needed, use
        pipeline.filters[-1].GetAnotherOutput() instead of this method,
        subclass pipeline to implement another GetOutput() method, or use
        expose()
        """
        if len(self.filters) == 0:
            return self.GetInput()
        else:
            l_filter = self.filters[-1]
            if hasattr(l_filter, "__getitem__"):
                return l_filter[l_index]
            try:
                return l_filter.GetOutput(l_index)
            except Exception:
                if l_index == 0:
                    return l_filter.GetOutput()
                else:
                    raise ValueError("Index can only be 0 on that object")

    def GetNumberOfOutputs(self) -> int:
        """Return the number of outputs"""
        if len(self.filters) == 0:
            return 1
        else:
            return self.filters[-1].GetNumberOfOutputs()

    def SetInput(self, l_input) -> None:
        """Set the l_input of the pipeline"""
        if len(self.filters) != 0:
            set_inputs(self.filters[0], [l_input])
        self.l_input = l_input

    def GetInput(self):
        """Get the input of the pipeline"""
        return self.input

    def Update(self):
        """Update the pipeline"""
        if len(self.filters) > 0:
            return self.filters[-1].Update()

    def UpdateLargestPossibleRegion(self):
        """Update the pipeline"""
        if len(self.filters) > 0:
            return self.filters[-1].UpdateLargestPossibleRegion()

    def UpdateOutputInformation(self) -> None:
        if "UpdateOutputInformation" in dir(self.filters[-1]):
            self.filters[-1].UpdateOutputInformation()
        else:
            self.Update()

    def __len__(self):
        return self.GetNumberOfOutputs()

    def __getitem__(self, item):
        return self.GetOutput(item)

    def __call__(self, *args, **kargs):
        set_inputs(self, args, kargs)
        self.UpdateLargestPossibleRegion()
        return self

    def expose(self, name: str, new_name: Optional[str] = None, position: int = -1):
        """Expose an attribute from a filter of the mini-pipeline.

        Once called, the pipeline instance has a new Set/Get set of methods to
        access directly the corresponding method of one of the filter of the
        pipeline.
        Ex: p.expose( "Radius" )
                p.SetRadius( 5 )
                p.GetRadius( 5 )
        By default, the attribute usable on the pipeline instance has the same
        name than the one of the filter, but it can be changed by providing a
        value to new_name.
        The last filter of the pipeline is used by default, but another one may
        be used by giving its position.
        Ex: p.expose("Radius", "SmoothingNeighborhood", 2)
            p.GetSmoothingNeighborhood()
        """
        if new_name is None:
            new_name = name
        src = self.filters[position]
        ok: bool = False
        set_name: str = "Set" + name
        if set_name in dir(src):
            setattr(self, "Set" + new_name, getattr(src, set_name))
            ok = True
        get_name = "Get" + name
        if get_name in dir(src):
            setattr(self, "Get" + new_name, getattr(src, get_name))
            ok = True
        if not ok:
            raise RuntimeError(f"No attribute {name} at position {position}.")


class auto_pipeline(pipeline):
    current = None

    def __init__(self, *args, **kargs) -> None:
        pipeline.__init__(self, *args, **kargs)
        self.Start()

    def Start(self) -> None:
        auto_pipeline.current = self

    @staticmethod
    def Stop() -> None:
        auto_pipeline.current = None


def down_cast(obj: "itkt.LightObject"):
    """Down cast an itk.LightObject (or a object of a subclass) to its most
    specialized type.
    """
    import itk
    from itk.support.template_class import itkTemplate

    class_name: str = obj.GetNameOfClass()
    t = getattr(itk, class_name)
    if isinstance(t, itkTemplate):
        for c in t.values():
            try:
                return c.cast(obj)
            except Exception:
                # fail silently for now
                pass
        raise RuntimeError(f"Can't downcast to a specialization of {class_name}")
    else:
        return t.cast(obj)


def attribute_list(inputobject, name: str):
    """Returns a list of the specified attributes for the objects in the image.

    i: the input LabelImage
    name: the attribute name
    """
    import itk

    img = itk.output(inputobject)
    relabel = itk.StatisticsRelabelLabelMapFilter[img].New(
        img, Attribute=name, ReverseOrdering=True, InPlace=False
    )
    relabel.UpdateLargestPossibleRegion()
    r = relabel.GetOutput()
    l_list: list[Any] = []
    # required because range is overloaded in this module
    import sys
    from builtins import range

    for i in range(1, r.GetNumberOfLabelObjects() + 1):
        l_list.append(r.GetLabelObject(i).__getattribute__("Get" + name)())
    return l_list


def attributes_list(inputObject, names: list[str]):
    """Returns a list of the specified attributes for the objects in the image.

    i: the input LabelImage
    name: the attribute name
    """
    import itk

    img = itk.output(inputObject)
    relabel = itk.StatisticsRelabelLabelMapFilter[img].New(
        img, Attribute=names[0], ReverseOrdering=True, InPlace=False
    )
    relabel.UpdateLargestPossibleRegion()
    r = relabel.GetOutput()
    l_list: list[Any] = []
    # required because range is overloaded in this module
    from builtins import range

    for i in range(1, r.GetNumberOfLabelObjects() + 1):
        attrs = []
        for name in names:
            attrs.append(r.GetLabelObject(i).__getattribute__("Get" + name)())
        l_list.append(tuple(attrs))
    return l_list


def attribute_dict(inputobject, name: str):
    """Returns a dict with the attribute values in keys and a list of the
    corresponding objects in value

    i: the input LabelImage
    name: the name of the attribute
    """
    import itk

    img = itk.output(inputobject)
    relabel = itk.StatisticsRelabelLabelMapFilter[img].New(
        img, Attribute=name, ReverseOrdering=True, InPlace=False
    )
    relabel.UpdateLargestPossibleRegion()
    r = relabel.GetOutput()
    d = {}
    # required because range is overloaded in this module
    from builtins import range

    for i in range(1, r.GetNumberOfLabelObjects() + 1):
        lo = r.GetLabelObject(i)
        v = lo.__getattribute__("Get" + name)()
        l_list = d.get(v, [])
        l_list.append(lo)
        d[v] = l_list
    return d


def number_of_objects(image_or_filter) -> int:
    """Returns the number of objects in the image.

    img: the input LabelImage
    """
    import itk

    image_or_filter.UpdateLargestPossibleRegion()
    img = itk.output(image_or_filter)
    return img.GetNumberOfLabelObjects()


def ipython_kw_matches(text: str):
    """Match named ITK object's named parameters"""
    import IPython
    import itk
    import re
    import inspect
    from itk.support import template_class

    regexp = re.compile(
        r"""
                    '.*?' |  # single quoted strings or
                    ".*?" |  # double quoted strings or
                    \w+     |  # identifier
                    \S  # other characters
                    """,
        re.VERBOSE | re.DOTALL,
    )
    ip = IPython.get_ipython()
    if "." in text:  # a parameter cannot be dotted
        return []
    # 1. Find the nearest identifier that comes before an unclosed
    # parenthesis e.g. for "foo (1+bar(x), pa", the candidate is "foo".
    if ip.Completer.readline:
        text_until_cursor = ip.Completer.readline.get_line_buffer()[
            : ip.Completer.readline.get_endidx()
        ]
    else:
        # IPython >= 5.0.0, which is based on the Python Prompt Toolkit
        text_until_cursor = ip.Completer.text_until_cursor

    tokens = regexp.findall(text_until_cursor)
    tokens.reverse()
    iter_tokens = iter(tokens)
    open_par = 0
    for token in iter_tokens:
        if token == ")":
            open_par -= 1
        elif token == "(":
            open_par += 1
            if open_par > 0:
                # found the last unclosed parenthesis
                break
    else:
        return []
    # 2. Concatenate dotted names ("foo.bar" for "foo.bar(x, pa" )
    ids = []
    is_id = re.compile(r"\w+$").match
    while True:
        try:
            ids.append(iter_tokens.next())
            if not is_id(ids[-1]):
                ids.pop()
                break
            if not iter_tokens.next() == ".":
                break
        except StopIteration:
            break
    # lookup the candidate callable matches either using global_matches
    # or attr_matches for dotted names
    if len(ids) == 1:
        callable_matches = ip.Completer.global_matches(ids[0])
    else:
        callable_matches = ip.Completer.attr_matches(".".join(ids[::-1]))
    arg_matches = []
    for callable_match in callable_matches:
        # drop the .New at this end, so we can search in the class members
        if callable_match.endswith(".New"):
            callable_match = callable_match[:-4]
        elif not re.findall("([A-Z])", callable_match):  # True if snake case
            # Split at the last '.' occurrence
            split_name_parts = callable_match.split(".")
            namespace = split_name_parts[:-1]
            function_name = split_name_parts[-1]
            # Find corresponding object name
            object_name = snake_to_camel_case(function_name)
            # Check that this object actually exists
            try:
                object_callable_match = ".".join(namespace + [object_name])
                eval(object_callable_match, ip.Completer.namespace)
                # Reconstruct full object name
                callable_match = object_callable_match
            except AttributeError:
                # callable_match is not a snake case function with a
                # corresponding object.
                pass
        try:
            l_object = eval(callable_match, ip.Completer.namespace)
            if isinstance(l_object, template_class.itkTemplate):
                # this is a template - lets grab the first entry to search for
                # the methods
                l_object = l_object.values()[0]
            named_args = []
            is_in: bool = isinstance(l_object, itk.LightObject)
            if is_in or (
                inspect.isclass(l_object) and issubclass(l_object, itk.LightObject)
            ):
                named_args = [n[3:] for n in dir(l_object) if n.startswith("Set")]
        except Exception as e:
            print(e)
            continue
        for namedArg in named_args:
            if namedArg.startswith(text):
                arg_matches.append(f"{namedArg}=")
    return arg_matches


def template(cl):
    """Return the template of a class (or of the class of an object) and
    its parameters

    template() returns a tuple with 2 elements:
        - the first one is the itkTemplate object
        - the second is a tuple containing the template parameters
    """
    from itk.support.template_class import itkTemplateBase

    return itkTemplateBase.__template_instantiations_object_to_name__[class_(cl)]


def ctype(s: str) -> "itkt.itkCType":
    """Return the c type corresponding to the string passed in parameter

    The string can contain some extra spaces.
    see also itkCType
    """
    from itk.support.types import itkCType

    ret = itkCType.GetCType(" ".join(s.split()))
    if ret is None:
        raise KeyError(f"Unrecognized C type '{s}'")
    return ret


def class_(obj):
    """Return a class from an object

    Often in itk, the __class__ is not what the user is expecting.
    class_() should do a better job
    """
    import inspect

    if inspect.isclass(obj):
        # obj is already a class !
        return obj
    else:
        return obj.__class__


def python_type(object_ref) -> str:
    """Returns the Python type name of an object

    The Python name corresponding to the given instantiated object is printed.
    This includes both the Python name and the parameters of the object. A user
    can copy and paste the printed value to instantiate a new object of the
    same type."""
    from itk.support.template_class import itkTemplate
    from itk.support.types import itkCType

    def in_itk(name):
        import itk

        # Remove "itk::" and "std::" from template name.
        # Only happens for ITK objects.
        shortname: str = name.split("::")[-1]
        shortname = shortname.split("itk")[-1]

        namespace = itk
        # A type cannot be part of ITK if its name was not modified above. This
        # check avoids having an input of type `list` and return `itk.list` that
        # also exists.
        likely_itk: bool = shortname != name or name[:3] == "vnl"
        if likely_itk and hasattr(namespace, shortname):
            return namespace.__name__ + "." + shortname  # Prepend name with 'itk.'
        else:
            return name

    def recursive(l_obj, level: int):

        try:
            type_name, param_list = template(l_obj)
            name = in_itk(type_name.__name__)
            parameters = []
            for t in param_list:
                parameters.append(recursive(t, level + 1))
            return name + "[" + ",".join(parameters) + "]"
        except KeyError:
            if isinstance(l_obj, itkCType):  # Handles CTypes differently
                return "itk." + l_obj.short_name
            elif hasattr(l_obj, "__name__"):
                # This should be where most ITK types end up.
                return in_itk(l_obj.__name__)
            elif (
                not isinstance(l_obj, type)
                and type(l_obj) != itkTemplate
                and level != 0
            ):
                # l_obj should actually be considered a value, not a type,
                # or it is already an itkTemplate type.
                # A value can be an integer that is a template parameter.
                # This does not happen at the first level of the recursion
                # as it is not possible that this object would be a template
                # parameter. Checking the level `0` allows e.g. to find the
                # type of an object that is a `list` or an `int`.
                return str(l_obj)
            else:
                return in_itk(type(l_obj).__name__)

    return recursive(object_ref, 0)


class TemplateTypeError(TypeError):
    def __init__(self, template_type, input_type):
        def tuple_to_string_type(t):
            if type(t) == tuple:
                return ", ".join(python_type(x) for x in t)
            else:
                python_type(t)

        import itk

        # Special case for ITK readers: Add extra information.
        extra_eg: str = ""
        if template_type in [
            itk.ImageFileReader,
            itk.ImageSeriesReader,
            itk.MeshFileReader,
        ]:
            extra_eg = """

or

    e.g.: image = itk.imread(my_input_filename, itk.F)
"""

        python_template_type = python_type(template_type)
        python_input_type = tuple_to_string_type(input_type)
        type_list = "\n".join([python_type(x[0]) for x in template_type.keys()])
        eg_type = ", ".join([python_type(x) for x in list(template_type.keys())[0]])
        msg: str = (
            """{template_type} is not wrapped for input type `{input_type}`.

To limit the size of the package, only a limited number of
types are available in ITK Python. To print the supported
types, run the following command in your python environment:

    {template_type}.GetTypes()

Possible solutions:
* If you are an application user:
** Convert your input image into a supported format (see below).
** Contact developer to report the issue.
* If you are an application developer, force input images to be
loaded in a supported pixel type.

    e.g.: instance = {template_type}[{eg_type}].New(my_input){extra_eg}

* (Advanced) If you are an application developer, build ITK Python yourself and
turned to `ON` the corresponding CMake option to wrap the pixel type or image
dimension you need. When configuring ITK with CMake, you can set
`ITK_WRAP_${{type}}` (replace ${{type}} with appropriate pixel type such as
`double`). If you need to support images with 4 or 5 dimensions, you can add
these dimensions to the list of dimensions in the CMake variable
`ITK_WRAP_IMAGE_DIMS`.

Supported input types:

{type_list}
""".format(
                template_type=python_template_type,
                input_type=python_input_type,
                type_list=type_list,
                eg_type=eg_type,
                extra_eg=extra_eg,
            )
        )
        TypeError.__init__(self, msg)


# install progress callback and custom completer if we are in ipython
# interpreter
try:
    import itkConfig
    import IPython

    if IPython.get_ipython():
        IPython.get_ipython().Completer.matchers.insert(0, ipython_kw_matches)
    # some cleanup
    del itkConfig, IPython
except (ImportError, AttributeError):
    # fail silently
    pass<|MERGE_RESOLUTION|>--- conflicted
+++ resolved
@@ -1000,11 +1000,7 @@
     )
 
 
-<<<<<<< HEAD
 def polyline_from_dict(polyline_dict: dict) -> "itkt.PolylineParametricPath":
-=======
-def polyline_from_dict(polyline_dict: Dict) -> "itkt.PolylineParametricPath":
->>>>>>> f51594ad
     """Deserialize an dictionary representing an itk.PolylineParametricPath object."""
     import itk
 
@@ -1018,11 +1014,7 @@
     return polyline
 
 
-<<<<<<< HEAD
 def dict_from_polyline(polyline: "itkt.PolylineParametricPath") -> dict:
-=======
-def dict_from_polyline(polyline: "itkt.PolylineParametricPath") -> Dict:
->>>>>>> f51594ad
     """Serialize a Python itk.PolylineParametricPath object to a pickable Python dictionary."""
     import itk
 
@@ -1035,13 +1027,8 @@
 
 
 def dict_from_transform(
-<<<<<<< HEAD
     transform: Union["itkt.TransformBase", list["itkt.TransformBase"]],
 ) -> Union[list[dict], dict]:
-=======
-    transform: Union["itkt.TransformBase", List["itkt.TransformBase"]],
-) -> Union[List[Dict], Dict]:
->>>>>>> f51594ad
     """Serialize a Python itk.Transform object to a pickable Python dictionary.
 
     If the transform is a list of transforms, then a list of dictionaries is returned.
@@ -1119,11 +1106,7 @@
 
 
 def transform_from_dict(
-<<<<<<< HEAD
     transform_dict: Union[dict, list[dict]],
-=======
-    transform_dict: Union[Dict, List[Dict]],
->>>>>>> f51594ad
 ) -> "itkt.TransformBase":
     """Deserialize a dictionary representing an itk.Transform object.
 
