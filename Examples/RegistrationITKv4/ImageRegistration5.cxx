/*=========================================================================
 *
 *  Copyright Insight Software Consortium
 *
 *  Licensed under the Apache License, Version 2.0 (the "License");
 *  you may not use this file except in compliance with the License.
 *  You may obtain a copy of the License at
 *
 *         http://www.apache.org/licenses/LICENSE-2.0.txt
 *
 *  Unless required by applicable law or agreed to in writing, software
 *  distributed under the License is distributed on an "AS IS" BASIS,
 *  WITHOUT WARRANTIES OR CONDITIONS OF ANY KIND, either express or implied.
 *  See the License for the specific language governing permissions and
 *  limitations under the License.
 *
 *=========================================================================*/

//  Software Guide : BeginCommandLineArgs
//    INPUTS:  {BrainProtonDensitySliceBorder20.png}
//    INPUTS:  {BrainProtonDensitySliceRotated10.png}
//    OUTPUTS: {ImageRegistration5Output.png}
//    OUTPUTS: {ImageRegistration5DifferenceAfter.png}
//    OUTPUTS: {ImageRegistration5DifferenceBefore.png}
//    ARGUMENTS:    0.1
//  Software Guide : EndCommandLineArgs

//  Software Guide : BeginCommandLineArgs
//    INPUTS:  {BrainProtonDensitySliceBorder20.png}
//    INPUTS:  {BrainProtonDensitySliceR10X13Y17.png}
//    OUTPUTS: {ImageRegistration5Output2.png}
//    OUTPUTS: {ImageRegistration5DifferenceAfter2.png}
//    OUTPUTS: {ImageRegistration5DifferenceBefore2.png}
//    ARGUMENTS:    1.0
//  Software Guide : EndCommandLineArgs


// Software Guide : BeginLatex
//
// This example illustrates the use of the \doxygen{CenteredRigid2DTransform}
// for performing rigid registration in $2D$. The example code is for the
// most part identical to that presented in Section
// \ref{sec:IntroductionImageRegistration}.  The main difference is the use
// of the CenteredRigid2DTransform here instead of the
// \doxygen{TranslationTransform}.
//
// \index{itk::CenteredRigid2DTransform}
//
// Software Guide : EndLatex

#include "itkImageRegistrationMethodv4.h"
#include "itkMeanSquaresImageToImageMetricv4.h"
#include "itkRegularStepGradientDescentOptimizerv4.h"


//  Software Guide : BeginLatex
//
//  In addition to the headers included in previous examples, the
//  following header must also be included.
//
//  \index{itk::CenteredRigid2DTransform!header}
//
//  Software Guide : EndLatex

// Software Guide : BeginCodeSnippet
#include "itkCenteredRigid2DTransform.h"
// Software Guide : EndCodeSnippet


#include "itkImageFileReader.h"
#include "itkImageFileWriter.h"

#include "itkResampleImageFilter.h"
#include "itkSubtractImageFilter.h"
#include "itkRescaleIntensityImageFilter.h"


//  The following section of code implements a Command observer
//  that will monitor the evolution of the registration process.
//
#include "itkCommand.h"
class CommandIterationUpdate : public itk::Command
{
public:
  typedef  CommandIterationUpdate   Self;
  typedef  itk::Command             Superclass;
  typedef itk::SmartPointer<Self>   Pointer;
  itkNewMacro( Self );

protected:
  CommandIterationUpdate() {};

public:
  typedef itk::RegularStepGradientDescentOptimizerv4<double>  OptimizerType;
  typedef   const OptimizerType *                             OptimizerPointer;

  void Execute(itk::Object *caller, const itk::EventObject & event)
    {
    Execute( (const itk::Object *)caller, event);
    }

  void Execute(const itk::Object * object, const itk::EventObject & event)
    {
    OptimizerPointer optimizer =
      dynamic_cast< OptimizerPointer >( object );
    if( ! itk::IterationEvent().CheckEvent( &event ) )
      {
      return;
      }
    std::cout << optimizer->GetCurrentIteration() << "   ";
    std::cout << optimizer->GetValue() << "   ";
    std::cout << optimizer->GetCurrentPosition() << std::endl;
    }
};

int main( int argc, char *argv[] )
{
  if( argc < 4 )
    {
    std::cerr << "Missing Parameters " << std::endl;
    std::cerr << "Usage: " << argv[0];
    std::cerr << " fixedImageFile  movingImageFile ";
    std::cerr << " outputImagefile  [differenceAfterRegistration] ";
    std::cerr << " [differenceBeforeRegistration] ";
    std::cerr << " [initialStepLength] "<< std::endl;
    return EXIT_FAILURE;
    }

  const    unsigned int    Dimension = 2;
  typedef  float           PixelType;

  typedef itk::Image< PixelType, Dimension >  FixedImageType;
  typedef itk::Image< PixelType, Dimension >  MovingImageType;


  //  Software Guide : BeginLatex
  //
  //  The transform type is instantiated using the code below. The only
  //  template parameter for this class is the representation type of the
  //  space coordinates.
  //
  //  \index{itk::CenteredRigid2DTransform!Instantiation}
  //
  //  Software Guide : EndLatex

  // Software Guide : BeginCodeSnippet
  typedef itk::CenteredRigid2DTransform< double > TransformType;
  // Software Guide : EndCodeSnippet


  typedef itk::RegularStepGradientDescentOptimizerv4<double>     OptimizerType;
  typedef itk::MeanSquaresImageToImageMetricv4<
                                      FixedImageType,
                                      MovingImageType >          MetricType;
  typedef itk::ImageRegistrationMethodv4<
                                      FixedImageType,
                                      MovingImageType,
                                      TransformType >            RegistrationType;

  MetricType::Pointer         metric        = MetricType::New();
  OptimizerType::Pointer      optimizer     = OptimizerType::New();
  RegistrationType::Pointer   registration  = RegistrationType::New();

  registration->SetMetric(        metric        );
  registration->SetOptimizer(     optimizer     );


  //  Software Guide : BeginLatex
  //
  //  In the Hello World! example, we used Fixed/Moving initial transforms
  //  to initialize the registration configuration. That approach was good to
  //  get an intuition of the registration method specially when we aim to run
  //  a multistage registration process, which the output of each stage can
  //  be used to initialize the next registration stage.
  //
  //  To get a better underestanding of the registration process in
  //  such situations, consider an example of 3 stages registration process
  //  that is started using an initial moving transform ($\Gamma_{mi}$).
  //  Multiple stages are handled by linking multiple instantiations of
  //  \doxygen{ImageRegistrationMethodv4} class.
  //  Inside the registration filter of the first stage, the initial moving
  //  transform is added to an internal composite transform along with an updatable
  //  identity transform ($\Gamma_{u}$). Although the whole composite transform
  //  is used for metric evaluation, only the $\Gamma_{u}$ is set to be updated
  //  by the optimizer at each iteration. The $\Gamma_{u}$ will be considered as
  //  the output transform of the current stage when the optimization process is
  //  converged. This imply the fact that the output of this stage does not include
  //  the initialization parameters, so we need to concatenate the output and the
  //  initialization transform into a composite transform to be considered as the
  //  final transform of the first registration stage.
  //
<<<<<<< HEAD
  //  $T_{1}$(x) = $\Gamma_{mi}$($\Gamma_{stage_1}$(x) )
=======
  //  $ T_{1}(x) = \Gamma_{mi}(\Gamma_{stage_1}(x) ) $
>>>>>>> ee58310d
  //
  //  Consider that as explained in section \ref{sec:FeaturesOfTheRegistrationFramework},
  //  the above transform is a maping from the vitual domain (i.e. fixed image space, when no
  //  fixed initial transform) to the moving image space.
  //
  //  Then, the result transform of the first stage will be used as the initial moving
  //  transform for the second stage of the registration process, and this approach goes on
  //  till the last stage of the registration process.
  //
  //  At the end of the registration process, the $\Gamma_{mi}$ and the outputs of each stage
  //  can be concatenated into a final composite transform that is considered as the final
  //  output of the whole registration process.
  //
<<<<<<< HEAD
  //  $I'_{m}$(x) = $I_{m}$($\Gamma_{mi}$($\Gamma_{stage_1}$($\Gamma_{stage_2}$($\Gamma_{stage_3}$(x) ) ) ) )
=======
  //  $I'_{m}(x) = I_{m}(\Gamma_{mi}(\Gamma_{stage_1}(\Gamma_{stage_2}(\Gamma_{stage_3}(x) ) ) ) )$
>>>>>>> ee58310d
  //
  //  The above approach is specially useful if individual stages are characterized by
  //  possible different types of transforms for example when we run a rigid registration
  //  process that is proceeded by an affine registration and is completed by a BSpline
  //  registration at the end.
  //
  //
  //  In addition to the above method, there is also a direct initialization method in which the
  //  initial transform will be optimized directly. In this way the initial transform will be
  //  modified during the registration process, so it can be used as the final transform when
  //  the registration process is completed. This direct approach is conceptually close to
  //  what was happening in the previous versions of ITK.
  //
  //  Using of this method is very simple and efficient when we have only one level of
  //  registration like the case of this example.
  //  Also, a good application of such initialization method in a multi-stage scenario
  //  is when two consequent stages have the same transform types, or at least the initial
  //  parameters can easily be inferred from the result of the previous stage like when a
  //  translation transform is followed by a rigid transform.
  //
  //  The direct initialization approach is shown by the current example in which we try
  //  to initialize the parameters of the optimizable transform ($\Gamma_{u}$) directly.
  //
  //  For this purpose, first, the initial transform object is constructed below.
  //  This transform will be initialized, and its initial parameters will be considered as
  //  the parameters to be used when the registration process starts.
  //
  //  \index{itk::CenteredRigid2DTransform!New()}
  //  \index{itk::CenteredRigid2DTransform!Pointer}
  //
  //  Software Guide : EndLatex

  // Software Guide : BeginCodeSnippet
  TransformType::Pointer initialTransform = TransformType::New();
  // Software Guide : EndCodeSnippet


  typedef itk::ImageFileReader< FixedImageType  > FixedImageReaderType;
  typedef itk::ImageFileReader< MovingImageType > MovingImageReaderType;

  FixedImageReaderType::Pointer  fixedImageReader  = FixedImageReaderType::New();
  MovingImageReaderType::Pointer movingImageReader = MovingImageReaderType::New();

  fixedImageReader->SetFileName(  argv[1] );
  movingImageReader->SetFileName( argv[2] );


  registration->SetFixedImage(    fixedImageReader->GetOutput()    );
  registration->SetMovingImage(   movingImageReader->GetOutput()   );


  //  Software Guide : BeginLatex
  //
  //  In this example, the input images are taken from readers. The code
  //  below updates the readers in order to ensure that the image parameters
  //  (size, origin and spacing) are valid when used to initialize the
  //  transform.  We intend to use the center of the fixed image as the
  //  rotation center and then use the vector between the fixed image center
  //  and the moving image center as the initial translation to be applied
  //  after the rotation.
  //
  //  Software Guide : EndLatex

  // Software Guide : BeginCodeSnippet
  fixedImageReader->Update();
  movingImageReader->Update();
  // Software Guide : EndCodeSnippet

  typedef FixedImageType::SpacingType    SpacingType;
  typedef FixedImageType::PointType      OriginType;
  typedef FixedImageType::RegionType     RegionType;
  typedef FixedImageType::SizeType       SizeType;

  //  Software Guide : BeginLatex
  //
  //  The center of rotation is computed using the origin, size and spacing of
  //  the fixed image.
  //
  //  Software Guide : EndLatex

  // Software Guide : BeginCodeSnippet
  FixedImageType::Pointer fixedImage = fixedImageReader->GetOutput();

  const SpacingType fixedSpacing = fixedImage->GetSpacing();
  const OriginType  fixedOrigin  = fixedImage->GetOrigin();
  const RegionType  fixedRegion  = fixedImage->GetLargestPossibleRegion();
  const SizeType    fixedSize    = fixedRegion.GetSize();

  TransformType::InputPointType centerFixed;

  centerFixed[0] = fixedOrigin[0] + fixedSpacing[0] * fixedSize[0] / 2.0;
  centerFixed[1] = fixedOrigin[1] + fixedSpacing[1] * fixedSize[1] / 2.0;
  // Software Guide : EndCodeSnippet


  //  Software Guide : BeginLatex
  //
  //  The center of the moving image is computed in a similar way.
  //
  //  Software Guide : EndLatex

  // Software Guide : BeginCodeSnippet
  MovingImageType::Pointer movingImage = movingImageReader->GetOutput();

  const SpacingType movingSpacing = movingImage->GetSpacing();
  const OriginType  movingOrigin  = movingImage->GetOrigin();
  const RegionType  movingRegion  = movingImage->GetLargestPossibleRegion();
  const SizeType    movingSize    = movingRegion.GetSize();

  TransformType::InputPointType centerMoving;

  centerMoving[0] = movingOrigin[0] + movingSpacing[0] * movingSize[0] / 2.0;
  centerMoving[1] = movingOrigin[1] + movingSpacing[1] * movingSize[1] / 2.0;
  // Software Guide : EndCodeSnippet


  //  Software Guide : BeginLatex
  //
  //   Then, we initialize the transform by
  //   passing the center of the fixed image as the rotation center with the
  //   \code{SetCenter()} method. Also, the translation is set as the vector
  //   relating the center of the moving image to the center of the fixed
  //   image.  This last vector is passed with the method
  //   \code{SetTranslation()}.
  //
  //  Software Guide : EndLatex

  // Software Guide : BeginCodeSnippet
  initialTransform->SetCenter( centerFixed );
  initialTransform->SetTranslation( centerMoving - centerFixed );
  // Software Guide : EndCodeSnippet


  //  Software Guide : BeginLatex
  //
  //  Let's finally initialize the rotation with a zero angle.
  //
  //  Software Guide : EndLatex

  // Software Guide : BeginCodeSnippet
  initialTransform->SetAngle( 0.0 );
  // Software Guide : EndCodeSnippet


  //  Software Guide : BeginLatex
  //
  //  Now the current parameters of the initial transform will be set
  //  to registration method, so they can be assigned to the $\Gamma_{u}$ directly.
  //  Note that you should not confuse the following function with the
  //  \code{SetMoving(Fixed)InitialTransform()} methods that were used in Hello World! example.
  //
  //  Software Guide : EndLatex

  // Software Guide : BeginCodeSnippet
  registration->SetInitialTransform( initialTransform );
  // Software Guide : EndCodeSnippet

  //  Software Guide : BeginLatex
  //
  //  Keeping in mind that the scale of units in rotation and translation is
  //  quite different. For example here we know that the first element of the
  //  parameters array corresponds to the angle that is measured in radians, while
  //  the other parameters correspond to the translations and the center point
  //  coordinates that are measured in millimeters,
  //  so a naive application of gradient descent optimizer will not produce a smooth
  //  change of parameters, due to this fact that a similar change of $\delta$
  //  to each parameter will produce a different magnitude of impact on transform.
  //  As the result, we need ``parameter scales'' to customize the learning rate for
  //  each parameter. We can take advantage of the scaling functionality provided
  //  by the optimizers.
  //
  //  In this example we use small factors in the scales associated with
  //  translations and the coordinates of the rotation center.
  //  However, for the transforms with larger parameters sets, it is not intuitive for user to
  //  set the scales. In such cases, fortunately a framework for automated estimation of
  //  parameter scales is provided by ITKv4 that will be discussed later in the example of
  //  section \ref{sec:MultiStageRegistration}.
  //
  //  Software Guide : EndLatex

  // Software Guide : BeginCodeSnippet
  typedef OptimizerType::ScalesType       OptimizerScalesType;
  OptimizerScalesType optimizerScales( initialTransform->GetNumberOfParameters() );
  const double translationScale = 1.0 / 1000.0;

  optimizerScales[0] = 1.0;
  optimizerScales[1] = translationScale;
  optimizerScales[2] = translationScale;
  optimizerScales[3] = translationScale;
  optimizerScales[4] = translationScale;

  optimizer->SetScales( optimizerScales );
  // Software Guide : EndCodeSnippet


  //  Software Guide : BeginLatex
  //
  //  Next we set the normal parameters of the optimization method. In this
  //  case we are using an \doxygen{RegularStepGradientDescentOptimizerv4}.
  //  Below, we define the optimization parameters like the relaxation factor,
  //  learning rate (initial step length), minimal step length and number of
  //  iterations. These last two act as stopping criteria for the optimization.
  //
  //  \index{Regular\-Step\-Gradient\-Descent\-Optimizer!SetRelaxationFactor()}
  //  \index{Regular\-Step\-Gradient\-Descent\-Optimizer!SetLearningRate()}
  //  \index{Regular\-Step\-Gradient\-Descent\-Optimizer!SetMinimumStepLength()}
  //  \index{Regular\-Step\-Gradient\-Descent\-Optimizer!SetNumberOfIterations()}
  //
  //  Software Guide : EndLatex

  // Software Guide : BeginCodeSnippet
  double initialStepLength = 0.1;
  // Software Guide : EndCodeSnippet

  if( argc > 6 )
    {
    initialStepLength = atof( argv[6] );
    }

  // Software Guide : BeginCodeSnippet
  optimizer->SetRelaxationFactor( 0.6 );
  optimizer->SetLearningRate( initialStepLength );
  optimizer->SetMinimumStepLength( 0.001 );
  optimizer->SetNumberOfIterations( 200 );
  // Software Guide : EndCodeSnippet


  // Create the Command observer and register it with the optimizer.
  //
  CommandIterationUpdate::Pointer observer = CommandIterationUpdate::New();
  optimizer->AddObserver( itk::IterationEvent(), observer );

  // One level registration process without shrinking and smoothing.
  //
  const unsigned int numberOfLevels = 1;

  RegistrationType::ShrinkFactorsArrayType shrinkFactorsPerLevel;
  shrinkFactorsPerLevel.SetSize( 1 );
  shrinkFactorsPerLevel[0] = 1;

  RegistrationType::SmoothingSigmasArrayType smoothingSigmasPerLevel;
  smoothingSigmasPerLevel.SetSize( 1 );
  smoothingSigmasPerLevel[0] = 0;

  registration->SetNumberOfLevels ( numberOfLevels );
  registration->SetSmoothingSigmasPerLevel( smoothingSigmasPerLevel );
  registration->SetShrinkFactorsPerLevel( shrinkFactorsPerLevel );

  try
    {
    registration->Update();
    std::cout << "Optimizer stop condition: "
              << registration->GetOptimizer()->GetStopConditionDescription()
              << std::endl;
    }
  catch( itk::ExceptionObject & err )
    {
    std::cerr << "ExceptionObject caught !" << std::endl;
    std::cerr << err << std::endl;
    return EXIT_FAILURE;
    }

  const TransformType::ParametersType finalParameters =
                            registration->GetOutput()->Get()->GetParameters();

  const double finalAngle           = finalParameters[0];
  const double finalRotationCenterX = finalParameters[1];
  const double finalRotationCenterY = finalParameters[2];
  const double finalTranslationX    = finalParameters[3];
  const double finalTranslationY    = finalParameters[4];

  const unsigned int numberOfIterations = optimizer->GetCurrentIteration();

  const double bestValue = optimizer->GetValue();


  // Print out results
  //
  const double finalAngleInDegrees = finalAngle * 180.0 / vnl_math::pi;

  std::cout << "Result = " << std::endl;
  std::cout << " Angle (radians)   = " << finalAngle  << std::endl;
  std::cout << " Angle (degrees)   = " << finalAngleInDegrees  << std::endl;
  std::cout << " Center X      = " << finalRotationCenterX  << std::endl;
  std::cout << " Center Y      = " << finalRotationCenterY  << std::endl;
  std::cout << " Translation X = " << finalTranslationX  << std::endl;
  std::cout << " Translation Y = " << finalTranslationY  << std::endl;
  std::cout << " Iterations    = " << numberOfIterations << std::endl;
  std::cout << " Metric value  = " << bestValue          << std::endl;


  //  Software Guide : BeginLatex
  //
  //  Let's execute this example over two of the images provided in
  //  \code{Examples/Data}:
  //
  //  \begin{itemize}
  //  \item \code{BrainProtonDensitySliceBorder20.png}
  //  \item \code{BrainProtonDensitySliceRotated10.png}
  //  \end{itemize}
  //
  //  The second image is the result of intentionally rotating the first image
  //  by $10$ degrees around the geometrical center of the image. Both images
  //  have unit-spacing and are shown in Figure
  //  \ref{fig:FixedMovingImageRegistration5}. The registration takes $20$
  //  iterations and produces the results:
  //
  //  \begin{center}
  //  \begin{verbatim}
  //  [0.17762, 110.489, 128.487, 0.00925022, 0.00140223]
  //  \end{verbatim}
  //  \end{center}
  //
  //  These results are interpreted as
  //
  //  \begin{itemize}
  //  \item Angle         =                  $0.17762$     radians
  //  \item Center        = $( 110.489    , 128.487      )$ millimeters
  //  \item Translation   = $(   0.00925022,   0.00140223 )$ millimeters
  //  \end{itemize}
  //
  //  As expected, these values match the misalignment intentionally introduced
  //  into the moving image quite well, since $10$ degrees is about $0.174532$
  //  radians.
  //
  // \begin{figure}
  // \center
  // \includegraphics[width=0.44\textwidth]{BrainProtonDensitySliceBorder20}
  // \includegraphics[width=0.44\textwidth]{BrainProtonDensitySliceRotated10}
  // \itkcaption[Rigid2D Registration input images]{Fixed and moving images
  // are provided as input to the registration method using the CenteredRigid2D
  // transform.}
  // \label{fig:FixedMovingImageRegistration5}
  // \end{figure}
  //
  //
  // \begin{figure}
  // \center
  // \includegraphics[width=0.32\textwidth]{ImageRegistration5Output}
  // \includegraphics[width=0.32\textwidth]{ImageRegistration5DifferenceBefore}
  // \includegraphics[width=0.32\textwidth]{ImageRegistration5DifferenceAfter}
  // \itkcaption[Rigid2D Registration output images]{Resampled moving image
  // (left). Differences between the fixed and moving images, before (center)
  // and after (right) registration using the CenteredRigid2D transform.}
  // \label{fig:ImageRegistration5Outputs}
  // \end{figure}
  //
  // Figure \ref{fig:ImageRegistration5Outputs} shows from left to right the
  // resampled moving image after registration, the difference between fixed
  // and moving images before registration, and the difference between fixed
  // and resampled moving image after registration. It can be seen from the
  // last difference image that the rotational component has been solved but
  // that a small centering misalignment persists.
  //
  // \begin{figure}
  // \center
  // \includegraphics[height=0.32\textwidth]{ImageRegistration5TraceMetric1}
  // \includegraphics[height=0.32\textwidth]{ImageRegistration5TraceAngle1}
  // \includegraphics[height=0.32\textwidth]{ImageRegistration5TraceTranslations1}
  // \itkcaption[Rigid2D Registration output plots]{Metric values, rotation
  // angle and translations during registration with the CenteredRigid2D
  // transform.}
  // \label{fig:ImageRegistration5Plots}
  // \end{figure}
  //
  //  Figure \ref{fig:ImageRegistration5Plots} shows plots of the main output
  //  parameters produced from the registration process. This includes, the
  //  metric values at every iteration, the angle values at every iteration,
  //  and the translation components of the transform as the registration
  //  progress.
  //
  //  Software Guide : EndLatex


  typedef itk::ResampleImageFilter<
                            MovingImageType,
                            FixedImageType >    ResampleFilterType;

  //TransformType::ConstPointer finalTransform = TransformType::New();

  //TransformType::ConstPointer finalTransform = registration->GetTransform();

  ResampleFilterType::Pointer resample = ResampleFilterType::New();

  resample->SetTransform( registration->GetTransform() );
  resample->SetInput( movingImageReader->GetOutput() );

  resample->SetSize(    fixedImage->GetLargestPossibleRegion().GetSize() );
  resample->SetOutputOrigin(  fixedImage->GetOrigin() );
  resample->SetOutputSpacing( fixedImage->GetSpacing() );
  resample->SetOutputDirection( fixedImage->GetDirection() );
  resample->SetDefaultPixelValue( 100 );

  typedef unsigned char                            OutputPixelType;
  typedef itk::Image< OutputPixelType, Dimension > OutputImageType;
  typedef itk::CastImageFilter<
                        FixedImageType,
                        OutputImageType >          CastFilterType;
  typedef itk::ImageFileWriter< OutputImageType >  WriterType;

  WriterType::Pointer      writer =  WriterType::New();
  CastFilterType::Pointer  caster =  CastFilterType::New();

  writer->SetFileName( argv[3] );

  caster->SetInput( resample->GetOutput() );
  writer->SetInput( caster->GetOutput()   );

  try
    {
    writer->Update();
    }
  catch( itk::ExceptionObject & excp )
    {
    std::cerr << "ExceptionObject while writing the resampled image !" << std::endl;
    std::cerr << excp << std::endl;
    return EXIT_FAILURE;
    }

  typedef itk::Image< float, Dimension > DifferenceImageType;

  typedef itk::SubtractImageFilter<
                           FixedImageType,
                           FixedImageType,
                           DifferenceImageType > DifferenceFilterType;

  DifferenceFilterType::Pointer difference = DifferenceFilterType::New();

  typedef itk::RescaleIntensityImageFilter<
                                  DifferenceImageType,
                                  OutputImageType >   RescalerType;

  RescalerType::Pointer intensityRescaler = RescalerType::New();

  intensityRescaler->SetOutputMinimum(   0 );
  intensityRescaler->SetOutputMaximum( 255 );

  difference->SetInput1( fixedImageReader->GetOutput() );
  difference->SetInput2( resample->GetOutput() );

  resample->SetDefaultPixelValue( 1 );

  intensityRescaler->SetInput( difference->GetOutput() );

  WriterType::Pointer      writer2 =  WriterType::New();

  writer2->SetInput( intensityRescaler->GetOutput() );


  try
    {
    // Compute the difference image between the
    // fixed and moving image after registration.
    if( argc > 4 )
      {
      writer2->SetFileName( argv[4] );
      writer2->Update();
      }

    // Compute the difference image between the
    // fixed and resampled moving image after registration.
    TransformType::Pointer identityTransform = TransformType::New();
    identityTransform->SetIdentity();
    resample->SetTransform( identityTransform );
    if( argc > 5 )
      {
      writer2->SetFileName( argv[5] );
      writer2->Update();
      }
    }
  catch( itk::ExceptionObject & excp )
    {
    std::cerr << "Error while writing difference images" << std::endl;
    std::cerr << excp << std::endl;
    return EXIT_FAILURE;
    }

  //  Software Guide : BeginLatex
  //
  //  Let's now consider the case in which rotations and translations are
  //  present in the initial registration, as in the following pair
  //  of images:
  //
  //  \begin{itemize}
  //  \item \code{BrainProtonDensitySliceBorder20.png}
  //  \item \code{BrainProtonDensitySliceR10X13Y17.png}
  //  \end{itemize}
  //
  //  The second image is the result of intentionally rotating the first image
  //  by $10$ degrees and then translating it $13mm$ in $X$ and $17mm$ in $Y$.
  //  Both images have unit-spacing and are shown in Figure
  //  \ref{fig:FixedMovingImageRegistration5b}. In order to accelerate
  //  convergence it is convenient to use a larger step length as shown here.
  //
  //  \code{optimizer->SetMaximumStepLength( 1.3 );}
  //
  //  The registration now takes $35$ iterations and produces the following
  //  results:
  //
  //  \begin{center}
  //  \begin{verbatim}
  //  [0.174552, 110.041, 128.917, 12.9339, 15.9149]
  //  \end{verbatim}
  //  \end{center}
  //
  //  These parameters are interpreted as
  //
  //  \begin{itemize}
  //  \item Angle         =                     $0.17452$   radians
  //  \item Center        = $( 110.041     , 128.917      )$ millimeters
  //  \item Translation   = $(  12.9339     ,  15.9149     )$ millimeters
  //  \end{itemize}
  //
  //  These values approximately match the initial misalignment intentionally
  //  introduced into the moving image, since $10$ degrees is about $0.174532$
  //  radians. The horizontal translation is well resolved while the vertical
  //  translation ends up being off by about one millimeter.
  //
  // \begin{figure}
  // \center
  // \includegraphics[width=0.44\textwidth]{BrainProtonDensitySliceBorder20}
  // \includegraphics[width=0.44\textwidth]{BrainProtonDensitySliceR10X13Y17}
  // \itkcaption[Rigid2D Registration input images]{Fixed and moving images
  // provided as input to the registration method using the CenteredRigid2D
  // transform.}
  // \label{fig:FixedMovingImageRegistration5b}
  // \end{figure}
  //
  //
  // \begin{figure}
  // \center
  // \includegraphics[width=0.32\textwidth]{ImageRegistration5Output2}
  // \includegraphics[width=0.32\textwidth]{ImageRegistration5DifferenceBefore2}
  // \includegraphics[width=0.32\textwidth]{ImageRegistration5DifferenceAfter2}
  // \itkcaption[Rigid2D Registration output images]{Resampled moving image
  // (left). Differences between the fixed and moving images, before (center)
  // and after (right) registration with the CenteredRigid2D transform.}
  // \label{fig:ImageRegistration5Outputs2}
  // \end{figure}
  //
  // Figure \ref{fig:ImageRegistration5Outputs2} shows the output of the
  // registration. The rightmost image of this figure shows the difference
  // between the fixed image and the resampled moving image after registration.
  //
  // \begin{figure}
  // \center
  // \includegraphics[height=0.32\textwidth]{ImageRegistration5TraceMetric2}
  // \includegraphics[height=0.32\textwidth]{ImageRegistration5TraceAngle2}
  // \includegraphics[height=0.32\textwidth]{ImageRegistration5TraceTranslations2}
  // \itkcaption[Rigid2D Registration output plots]{Metric values, rotation
  // angle and translations during the registration using the CenteredRigid2D
  // transform on an image with rotation and translation mis-registration.}
  // \label{fig:ImageRegistration5Plots2}
  // \end{figure}
  //
  //  Figure \ref{fig:ImageRegistration5Plots2} shows plots of the main output
  //  registration parameters when the rotation and translations are combined.
  //  These results include, the metric values at every iteration, the angle
  //  values at every iteration, and the translation components of the
  //  registration as the registration converges. It can be seen from the
  //  smoothness of these plots that a larger step length could have been
  //  supported easily by the optimizer. You may want to modify this value in
  //  order to get a better idea of how to tune the parameters.
  //
  //  Software Guide : EndLatex


  return EXIT_SUCCESS;
}<|MERGE_RESOLUTION|>--- conflicted
+++ resolved
@@ -189,11 +189,7 @@
   //  initialization transform into a composite transform to be considered as the
   //  final transform of the first registration stage.
   //
-<<<<<<< HEAD
-  //  $T_{1}$(x) = $\Gamma_{mi}$($\Gamma_{stage_1}$(x) )
-=======
   //  $ T_{1}(x) = \Gamma_{mi}(\Gamma_{stage_1}(x) ) $
->>>>>>> ee58310d
   //
   //  Consider that as explained in section \ref{sec:FeaturesOfTheRegistrationFramework},
   //  the above transform is a maping from the vitual domain (i.e. fixed image space, when no
@@ -207,11 +203,7 @@
   //  can be concatenated into a final composite transform that is considered as the final
   //  output of the whole registration process.
   //
-<<<<<<< HEAD
-  //  $I'_{m}$(x) = $I_{m}$($\Gamma_{mi}$($\Gamma_{stage_1}$($\Gamma_{stage_2}$($\Gamma_{stage_3}$(x) ) ) ) )
-=======
   //  $I'_{m}(x) = I_{m}(\Gamma_{mi}(\Gamma_{stage_1}(\Gamma_{stage_2}(\Gamma_{stage_3}(x) ) ) ) )$
->>>>>>> ee58310d
   //
   //  The above approach is specially useful if individual stages are characterized by
   //  possible different types of transforms for example when we run a rigid registration
