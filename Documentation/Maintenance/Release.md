--- conflicted
+++ resolved
@@ -573,7 +573,6 @@
 docker run --name itk-manylinux-aarch64-base-2025-08-12 -it quay.io/pypa/manylinux_2_28_aarch64:2025.08.12-1
 # Upgrade GPG keys
 dnf upgrade -y almalinux-release
-<<<<<<< HEAD
 yum install sudo ninja-build vim
 # Set up corresponding uid, gid accounts
 mkdir /home/manualuser
@@ -591,9 +590,6 @@
 docker run -it --rm -u $(id -u):$(id -g) -v /work/:/work/ itk-manylinux-aarch64-build-2025-08-12
 # In the container
 cd /work
-=======
-yum install sudo ninja-build
->>>>>>> 04df1988
 ./scripts/internal/manylinux-build-wheels.sh
 # Exit the container
 exit
