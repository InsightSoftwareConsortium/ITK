--- conflicted
+++ resolved
@@ -496,13 +496,7 @@
     spacing[j] = 10.0;
     origin[j] = -10.0;
   }
-<<<<<<< HEAD
-  ImageType::SizeType size;
-  size[0] = 5;
-  size[1] = 7;
-=======
   ImageType::SizeType size{ 5, 7 };
->>>>>>> d3457651
 
   ImageType::RegionType region;
   region.SetSize(size);
