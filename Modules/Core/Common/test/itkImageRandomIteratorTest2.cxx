--- conflicted
+++ resolved
@@ -49,11 +49,6 @@
 
   const unsigned long numberOfSamples = size[0] * size[1];
 
-<<<<<<< HEAD
-  const unsigned long numberOfSamples = size[0] * size[1];
-
-=======
->>>>>>> d3457651
   const ImageType::RegionType region{ size };
 
   image->SetRegions(region);
