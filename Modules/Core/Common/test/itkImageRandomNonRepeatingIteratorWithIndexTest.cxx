--- conflicted
+++ resolved
@@ -222,14 +222,7 @@
     start[0] = 10;
     start[1] = 12;
     start[2] = 14;
-<<<<<<< HEAD
-    ImageType::SizeType size;
-    size[0] = 11;
-    size[1] = 12;
-    size[2] = 13;
-=======
     ImageType::SizeType         size{ 11, 12, 13 };
->>>>>>> d3457651
     const ImageType::RegionType region{ start, size };
     RandomIteratorType          cbot(myImage, region);
     cbot.SetNumberOfSamples(numberOfSamples); // 0=x, 1=y, 2=z
@@ -263,14 +256,7 @@
     start[0] = 10;
     start[1] = 12;
     start[2] = 14;
-<<<<<<< HEAD
-    ImageType::SizeType size;
-    size[0] = 11;
-    size[1] = 12;
-    size[2] = 13;
-=======
     ImageType::SizeType         size{ 11, 12, 13 };
->>>>>>> d3457651
     const ImageType::RegionType region{ start, size };
     RandomConstIteratorType     cbot(myImage, region);
     cbot.SetNumberOfSamples(numberOfSamples);
