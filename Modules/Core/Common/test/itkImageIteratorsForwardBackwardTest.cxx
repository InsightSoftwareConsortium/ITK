--- conflicted
+++ resolved
@@ -31,13 +31,6 @@
 
   auto size = ImageType::SizeType::Filled(4);
 
-<<<<<<< HEAD
-  size[0] = 4;
-  size[1] = 4;
-  size[2] = 4;
-
-=======
->>>>>>> d3457651
   const ImageType::RegionType region{ size };
 
   myImage->SetRegions(region);
