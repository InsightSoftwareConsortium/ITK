--- conflicted
+++ resolved
@@ -39,41 +39,6 @@
 EllipseSpatialObject< TDimension >
 ::~EllipseSpatialObject() = default;
 
-<<<<<<< HEAD
-/** Set all radii to the same radius value */
-template< unsigned int TDimension >
-void
-EllipseSpatialObject< TDimension >
-::SetRadius(double radius)
-{
-  for ( unsigned int i = 0; i < ObjectDimension; i++ )
-    {
-    m_Radius[i] = radius;
-    }
-  this->Modified();
-}
-
-template< unsigned int TDimension >
-auto
-EllipseSpatialObject<TDimension>::GetCenterPoint() const
--> PointType
-{
-  return m_Center;
-}
-
-template< unsigned int TDimension >
-void
-EllipseSpatialObject<TDimension>::SetCenterPoint(const PointType& point)
-{
-  for ( unsigned int i = 0; i < ObjectDimension; i++ )
-    {
-    m_Center[i] = point[i];
-    }
-  this->Modified();
-}
-
-=======
->>>>>>> 7f1e432a
 /** Test whether a point is inside or outside the object
  *  For computational speed purposes, it is faster if the method does not
  *  check the name of the class and the current depth */
