/*=========================================================================
 *
 *  Copyright NumFOCUS
 *
 *  Licensed under the Apache License, Version 2.0 (the "License");
 *  you may not use this file except in compliance with the License.
 *  You may obtain a copy of the License at
 *
 *         https://www.apache.org/licenses/LICENSE-2.0.txt
 *
 *  Unless required by applicable law or agreed to in writing, software
 *  distributed under the License is distributed on an "AS IS" BASIS,
 *  WITHOUT WARRANTIES OR CONDITIONS OF ANY KIND, either express or implied.
 *  See the License for the specific language governing permissions and
 *  limitations under the License.
 *
 *=========================================================================*/

#include "itkImageRegionIteratorWithIndex.h"
#include "itkImageToParametricSpaceFilter.h"
#include "itkMesh.h"
#include "itkMath.h"
#include "itkTestingMacros.h"

int
itkImageToParametricSpaceFilterTest(int, char *[])
{

  using ImagePixelType = float;

  // Declare the type for the images
  using ImageType = itk::Image<ImagePixelType, 2>;
  using ImagePointer = ImageType::Pointer;

  // Make the Mesh PointData type be an Image Index.
  using MeshPixelType = itk::Point<float, 2>;

  // Declare the types of the Mesh
  using MeshType = itk::Mesh<MeshPixelType>;

  // Declare the type for PointsContainerPointer
  using PointsContainerPointer = MeshType::PointsContainerPointer;
  // Declare the type for Points
  using PointType = MeshType::PointType;

  // Create an input Mesh
  auto inputMesh = MeshType::New();

  // Insert data on the Mesh
  const PointsContainerPointer points = inputMesh->GetPoints();


  // Declare the type for the images
  using ImageIteratorType = itk::ImageRegionIteratorWithIndex<ImageType>;

  // Declare the type for the filter
  using FilterType = itk::ImageToParametricSpaceFilter<ImageType, MeshType>;

  using FilterPointer = FilterType::Pointer;


  const ImagePointer imageX = ImageType::New();
  const ImagePointer imageY = ImageType::New();
  const ImagePointer imageZ = ImageType::New();

<<<<<<< HEAD
  ImageType::SizeType size;
  size[0] = 10;
  size[1] = 10;
=======
  auto size = ImageType::SizeType::Filled(10);
>>>>>>> d3457651

  const ImageType::RegionType region{ size };

  imageX->SetRegions(region);
  imageY->SetRegions(region);
  imageZ->SetRegions(region);

  imageX->Allocate();
  imageY->Allocate();
  imageZ->Allocate();

  ImageIteratorType ix(imageX, region);
  ImageIteratorType iy(imageY, region);
  ImageIteratorType iz(imageZ, region);

  ix.GoToBegin();
  iy.GoToBegin();
  iz.GoToBegin();


  while (!ix.IsAtEnd())
  {
    ix.Set(rand());
    ++ix;
  }

  while (!iy.IsAtEnd())
  {
    iy.Set(rand());
    ++iy;
  }

  while (!iz.IsAtEnd())
  {
    iz.Set(rand());
    ++iz;
  }


  const FilterPointer filter = FilterType::New();

  ITK_EXERCISE_BASIC_OBJECT_METHODS(filter, ImageToParametricSpaceFilter, ImageToMeshFilter);


  constexpr bool computeIndices{ true };
  ITK_TEST_SET_GET_BOOLEAN(filter, ComputeIndices, computeIndices);

  // Connect the inputs
  filter->SetInput(0, imageX);
  filter->SetInput(1, imageY);
  filter->SetInput(2, imageZ);

  // Execute the filter
  filter->Update();

  // Get the Smart Pointer to the Filter Output
  const MeshType::Pointer outputMesh = filter->GetOutput();

  // Get the point container
  const MeshType::PointsContainer::Iterator beginPoint = outputMesh->GetPoints()->Begin();

  const MeshType::PointsContainer::Iterator endPoint = outputMesh->GetPoints()->End();

  MeshType::PointsContainer::Iterator pointIt = beginPoint;

  bool ok = true;

  ix.GoToBegin();
  iy.GoToBegin();
  iz.GoToBegin();

  while (pointIt != endPoint)
  {
    PointType point = pointIt.Value();
    if (itk::Math::NotExactlyEquals(point[0], ix.Value()))
    {
      ok = false;
      break;
    }
    if (itk::Math::NotExactlyEquals(point[1], iy.Value()))
    {
      ok = false;
      break;
    }
    if (itk::Math::NotExactlyEquals(point[2], iz.Value()))
    {
      ok = false;
      break;
    }

    ++pointIt;
    ++ix;
    ++iy;
    ++iz;
  }

  // All objects should be automatically destroyed at this point

  if (!ok)
  {
    return EXIT_FAILURE;
  }
  return EXIT_SUCCESS;
}<|MERGE_RESOLUTION|>--- conflicted
+++ resolved
@@ -63,13 +63,7 @@
   const ImagePointer imageY = ImageType::New();
   const ImagePointer imageZ = ImageType::New();
 
-<<<<<<< HEAD
-  ImageType::SizeType size;
-  size[0] = 10;
-  size[1] = 10;
-=======
   auto size = ImageType::SizeType::Filled(10);
->>>>>>> d3457651
 
   const ImageType::RegionType region{ size };
 
