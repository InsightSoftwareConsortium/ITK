--- conflicted
+++ resolved
@@ -15,10 +15,7 @@
 set( NIFTI_BUILD_TESTING OFF CACHE BOOL "Do not build nifit testing applications" FORCE)
 
 add_definitions(-DITKZLIB)
-<<<<<<< HEAD
-=======
 set(NIFTI_INSTALL_EXPORT_NAME ${ITKNIFTI-targets} CACHE STRING "Set the nifti package export target name " FORCE)
->>>>>>> 9c0cdee0
 set(NIFTI_PACKAGE_PREFIX "ITK" CACHE STRING "Set the nifti package prefix" FORCE)
 set(NIFTI_LIBRARY_PROPERTIES ${ITK_LIBRARY_PROPERTIES} CACHE STRING "Set the nifti library properties to match ITK" FORCE)
 set(NIFTI_INSTALL_RUNTIME_DIR "${ITKNIFTI_INSTALL_RUNTIME_DIR}" CACHE PATH "Set nifti install binaries directory" FORCE)
