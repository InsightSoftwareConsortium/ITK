--- conflicted
+++ resolved
@@ -46,13 +46,7 @@
   auto inputImageC = myImageType3::New();
 
   // Define their size and region
-<<<<<<< HEAD
-  mySizeType size;
-  size[0] = 5;
-  size[1] = 8;
-=======
   mySizeType size{ 5, 8 };
->>>>>>> d3457651
 
   const myRegionType region{ size };
 
