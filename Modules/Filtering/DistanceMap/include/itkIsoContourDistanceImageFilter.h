--- conflicted
+++ resolved
@@ -196,15 +196,7 @@
   NarrowBandPointer         m_NarrowBand;
   std::vector< RegionType > m_NarrowBandRegion;
 
-<<<<<<< HEAD
-
- SimpleFastMutexLock m_Mutex;
-=======
-  /** A global barrier used for synchronization between all threads. */
-  typename Barrier::Pointer m_Barrier;
-
   SimpleFastMutexLock m_Mutex;
->>>>>>> 32608b68
 };
 } // namespace itk
 
