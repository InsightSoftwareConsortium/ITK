--- conflicted
+++ resolved
@@ -49,13 +49,7 @@
   IndexType start;
   start[0] = 0;
   start[1] = 0;
-<<<<<<< HEAD
-  ImageType::SizeType size;
-  size[0] = 128;
-  size[1] = 128;
-=======
   auto                        size = ImageType::SizeType::Filled(128);
->>>>>>> d3457651
   const ImageType::RegionType region{ start, size };
   image->SetRegions(region);
   double spacing[ImageType::ImageDimension];
