/*=========================================================================
 *
 *  Copyright NumFOCUS
 *
 *  Licensed under the Apache License, Version 2.0 (the "License");
 *  you may not use this file except in compliance with the License.
 *  You may obtain a copy of the License at
 *
 *         https://www.apache.org/licenses/LICENSE-2.0.txt
 *
 *  Unless required by applicable law or agreed to in writing, software
 *  distributed under the License is distributed on an "AS IS" BASIS,
 *  WITHOUT WARRANTIES OR CONDITIONS OF ANY KIND, either express or implied.
 *  See the License for the specific language governing permissions and
 *  limitations under the License.
 *
 *=========================================================================*/

#include "itkPolyLineParametricPath.h"
#include "itkChainCodePath.h"
#include "itkFourierSeriesPath.h"
#include "itkPathToChainCodePathFilter.h"
#include "itkChainCodeToFourierSeriesPathFilter.h"

#include "itkRescaleIntensityImageFilter.h"
#include "itkDiscreteGaussianImageFilter.h"
#include "itkExtractOrthogonalSwath2DImageFilter.h"
#include "itkDerivativeImageFilter.h"

#include "itkOrthogonalSwath2DPathFilter.h"

#include "itkPathToImageFilter.h"
#include "itkTestingMacros.h"


int
itkOrthogonalSwath2DPathFilterTest(int, char *[])
{
  constexpr unsigned int Dimension{ 2 };
  using UCharPixelType = unsigned char;
  using DoublePixelType = double;

  using UCharImageType = itk::Image<UCharPixelType, Dimension>;
  using DoubleImageType = itk::Image<DoublePixelType, Dimension>;
  using PolyLineParametricPathType = itk::PolyLineParametricPath<Dimension>;
  using ChainCodePathType = itk::ChainCodePath<2>;
  using FourierSeriesPathType = itk::FourierSeriesPath<2>;

  using VertexType = PolyLineParametricPathType::VertexType;

  using IndexType = UCharImageType::IndexType;

  using OutputPathType = itk::OrthogonallyCorrected2DParametricPath;

  // Image pre-processing filter type alias
  using CastFilterType = itk::RescaleIntensityImageFilter<UCharImageType, DoubleImageType>;
  using SmoothFilterType = itk::DiscreteGaussianImageFilter<DoubleImageType, DoubleImageType>;
  using SwathFilterType = itk::ExtractOrthogonalSwath2DImageFilter<DoubleImageType>;
  using MeritFilterType = itk::DerivativeImageFilter<DoubleImageType, DoubleImageType>;

  // Path pre-processing filter type alias
  using PathToChainCodePathFilterType = itk::PathToChainCodePathFilter<PolyLineParametricPathType, ChainCodePathType>;
  using ChainCodeToFourierSeriesPathFilterType =
    itk::ChainCodeToFourierSeriesPathFilter<ChainCodePathType, FourierSeriesPathType>;
  using OrthogonalSwath2DPathFilterType = itk::OrthogonalSwath2DPathFilter<FourierSeriesPathType, DoubleImageType>;

  // Filter type alias for saving results
  using FourierSeriesPathToImageFilterType = itk::PathToImageFilter<FourierSeriesPathType, UCharImageType>;
  using OrthogonallyCorrected2DParametricPathToImageFilterType = itk::PathToImageFilter<OutputPathType, UCharImageType>;
  using RescaleIntensityImageFilterType = itk::RescaleIntensityImageFilter<DoubleImageType, UCharImageType>;

  // Set up the path
  std::cout << "Making a square Path with v0 at (24,24) -> (24,104) -> (104,104) -> (104,24)" << std::endl;
  auto inputPath = PolyLineParametricPathType::New();

  auto v = itk::MakeFilled<VertexType>(24);
  inputPath->AddVertex(v);
  v[0] = 24;
  v[1] = 104;
  inputPath->AddVertex(v);
  v.Fill(104);
  inputPath->AddVertex(v);
  v[0] = 104;
  v[1] = 24;
  inputPath->AddVertex(v);
  v.Fill(24);
  inputPath->AddVertex(v);

  // Set up the first path filter
  auto pathToChainCodePathFilter = PathToChainCodePathFilterType::New();
  pathToChainCodePathFilter->SetInput(inputPath);

  // Set up the second path filter
  const ChainCodeToFourierSeriesPathFilterType::Pointer chainCodeToFourierSeriesPathFilter =
    ChainCodeToFourierSeriesPathFilterType::New();
  chainCodeToFourierSeriesPathFilter->SetInput(pathToChainCodePathFilter->GetOutput());
  chainCodeToFourierSeriesPathFilter->SetNumberOfHarmonics(7); // make a nice, round, path for the swath

  // Set up the image
  std::cout << "Making a 64x64 black square centered in a 128x128 white image" << std::endl;
  auto      inputImage = UCharImageType::New();
  IndexType start;
  start[0] = 0;
  start[1] = 0;
<<<<<<< HEAD
  UCharImageType::SizeType size;
  size[0] = 128;
  size[1] = 128;
=======
  auto                             size = UCharImageType::SizeType::Filled(128);
>>>>>>> d3457651
  const UCharImageType::RegionType region{ start, size };
  inputImage->SetRegions(region);
  double spacing[UCharImageType::ImageDimension];
  spacing[0] = 1.0;
  spacing[1] = 1.0;
  inputImage->SetSpacing(spacing);

  inputImage->Allocate();

  using ImageRegionIteratorType = itk::ImageRegionIterator<UCharImageType>;
  ImageRegionIteratorType it(inputImage, inputImage->GetRequestedRegion());
  it.GoToBegin();
  while (!it.IsAtEnd())
  {
    IndexType pixelIndex = it.GetIndex();
    if (pixelIndex[0] >= static_cast<int>(size[0] / 4) && pixelIndex[0] < static_cast<int>(size[0] * 3 / 4) &&
        pixelIndex[1] >= static_cast<int>(size[1] / 4) && pixelIndex[1] < static_cast<int>(size[1] * 3 / 4))
    {
      it.Set(0);
    }
    else
    {
      it.Set(255);
    }
    ++it;
  }

  // Cast the input image into a double image
  auto castFilter = CastFilterType::New();
  castFilter->SetInput(inputImage);
  castFilter->SetOutputMinimum(0);
  castFilter->SetOutputMaximum(1.0);

  // Smooth the (double pixel type) input image
  auto smoothFilter = SmoothFilterType::New();
  smoothFilter->SetInput(castFilter->GetOutput());
  constexpr double gaussianVariance{ 1.0 };
  // We want a fast 3x3 kernel. A Gaussian operator will not truncate its kernel
  // width to any less than a 5x5 kernel (kernel width of 3 for 1 center pixel +
  // 2 edge pixels). However, a Gaussian operator always uses at least a 3x3
  // kernel, and so setting the maximum error to 1.0 (no limit) will make it
  // stop growing the kernel at the desired 3x3 size.
  constexpr double maxError{ 0.9 };
  smoothFilter->UseImageSpacingOff();
  smoothFilter->SetVariance(gaussianVariance);
  smoothFilter->SetMaximumError(maxError);

  // Extract the swath image
  auto swathFilter = SwathFilterType::New();
  swathFilter->SetImageInput(smoothFilter->GetOutput());
  swathFilter->SetPathInput(chainCodeToFourierSeriesPathFilter->GetOutput());
  size[0] = 512;
  size[1] = 16 * 2 + 1; // the top 1 and bottom 1 rows are dropped when smoothing
  swathFilter->SetSize(size);

  // Find the vertical gradient of the swath image
  auto meritFilter = MeritFilterType::New();
  meritFilter->SetInput(swathFilter->GetOutput());
  meritFilter->SetOrder(1);     // first partial derivative
  meritFilter->SetDirection(1); // d/dy

  // Set up the test OrthogonalSwath2DPathFilter
  auto orthogonalSwath2DPathFilter = OrthogonalSwath2DPathFilterType::New();

  ITK_EXERCISE_BASIC_OBJECT_METHODS(orthogonalSwath2DPathFilter, OrthogonalSwath2DPathFilter, PathAndImageToPathFilter);

  orthogonalSwath2DPathFilter->SetPathInput(chainCodeToFourierSeriesPathFilter->GetOutput());
  orthogonalSwath2DPathFilter->SetImageInput(meritFilter->GetOutput());
  const OutputPathType::Pointer outPath = orthogonalSwath2DPathFilter->GetOutput();

  // Set up the input & output path images
  const FourierSeriesPathToImageFilterType::Pointer fourierSeriesPathToImageFilter =
    FourierSeriesPathToImageFilterType::New();
  const OrthogonallyCorrected2DParametricPathToImageFilterType::Pointer
    orthogonallyCorrected2DParametricPathToImageFilter = OrthogonallyCorrected2DParametricPathToImageFilterType::New();
  size[0] = 128;
  size[1] = 128;
  fourierSeriesPathToImageFilter->SetSize(size); // same size as the input image
  fourierSeriesPathToImageFilter->SetPathValue(255);
  fourierSeriesPathToImageFilter->SetInput(orthogonalSwath2DPathFilter->GetPathInput());

  orthogonallyCorrected2DParametricPathToImageFilter->SetSize(size); // same size as the input image
  orthogonallyCorrected2DParametricPathToImageFilter->SetPathValue(255);
  orthogonallyCorrected2DParametricPathToImageFilter->SetInput(orthogonalSwath2DPathFilter->GetOutput());

  const UCharImageType::Pointer inputPathImage = fourierSeriesPathToImageFilter->GetOutput();
  const UCharImageType::Pointer outputImage = orthogonallyCorrected2DParametricPathToImageFilter->GetOutput();

  // Setup the swath merit output image
  auto rescaleIntensityImageFilter = RescaleIntensityImageFilterType::New();
  rescaleIntensityImageFilter->SetInput(meritFilter->GetOutput());
  rescaleIntensityImageFilter->SetOutputMinimum(0);
  rescaleIntensityImageFilter->SetOutputMaximum(255);
  const UCharImageType::Pointer swathMeritImage = rescaleIntensityImageFilter->GetOutput();


  // Update the pipeline

  ITK_TRY_EXPECT_NO_EXCEPTION(outputImage->Update());

  /*
    // Save the output images
    itk::ImageFileWriter<ImageType>::Pointer writer
      = itk::ImageFileWriter<ImageType>::New();
    writer->SetInput( output1Filter->GetOutput() );
    writer->SetFileName( "OrthSwathFilterPathIn.png" );
    writer->Write();
    writer->SetInput( output2Filter->GetOutput() );
    writer->SetFileName( "OrthSwathFilterPathOut.png" );
    writer->Write();
    writer->SetInput( output3Filter->GetOutput() );
    writer->SetFileName( "OrthSwathFilterSwathMerit.png" );
    writer->Write();
  */

  std::cerr << "Test finished" << std::endl;

  return EXIT_SUCCESS;
}<|MERGE_RESOLUTION|>--- conflicted
+++ resolved
@@ -102,13 +102,7 @@
   IndexType start;
   start[0] = 0;
   start[1] = 0;
-<<<<<<< HEAD
-  UCharImageType::SizeType size;
-  size[0] = 128;
-  size[1] = 128;
-=======
   auto                             size = UCharImageType::SizeType::Filled(128);
->>>>>>> d3457651
   const UCharImageType::RegionType region{ start, size };
   inputImage->SetRegions(region);
   double spacing[UCharImageType::ImageDimension];
