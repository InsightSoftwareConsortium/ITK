--- conflicted
+++ resolved
@@ -61,11 +61,7 @@
   typedef typename InputPathType::IndexType  IndexType;
   typedef typename InputPathType::OffsetType OffsetType;
 
-<<<<<<< HEAD
-  /** Set the direction in which to reflect the data. Default is "Off". */
-=======
-  /** Set/Get the direction in which to reflect the data. */
->>>>>>> 1d96be0d
+  /** Set/Get the direction in which to reflect the data. Default is "Off". */
   itkSetMacro(MaximallyConnected, bool)
   itkGetConstMacro(MaximallyConnected, bool)
   itkBooleanMacro(MaximallyConnected)
