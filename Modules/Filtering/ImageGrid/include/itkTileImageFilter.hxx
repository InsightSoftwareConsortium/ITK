--- conflicted
+++ resolved
@@ -52,11 +52,8 @@
 
   typedef typename TInputImage::template Rebind<InputPixelType, OutputImageDimension>::Type TempImageType;
 
-<<<<<<< HEAD
   using TempImageType = typename TInputImage::template RebindImageType<InputPixelType, OutputImageDimension>;
 
-=======
->>>>>>> 6950bb14
   OutputPixelType defaultPixelValue = m_DefaultPixelValue;
   if (NumericTraits<OutputPixelType>::GetLength(defaultPixelValue) == 0)
     {
@@ -125,11 +122,7 @@
 
       const TInputImage * inputImage = this->GetInput( it.Get().m_ImageNumber );
 
-<<<<<<< HEAD
       using PixelContainerType = typename TempImageType::PixelContainer;
-=======
-      typedef typename TempImageType::PixelContainer PixelContainerType;
->>>>>>> 6950bb14
 
       tempImage->SetPixelContainer( const_cast< PixelContainerType * >( inputImage->GetPixelContainer() ) );
 
@@ -151,11 +144,7 @@
 {
   for ( unsigned int i = 0; i < this->GetNumberOfIndexedInputs(); i++ )
     {
-<<<<<<< HEAD
     auto * input = const_cast< TInputImage * >( this->GetInput(i) );
-=======
-    TInputImage * input = const_cast< TInputImage * >( this->GetInput(i) );
->>>>>>> 6950bb14
     if ( input )
       {
       input->SetRequestedRegionToLargestPossibleRegion();
