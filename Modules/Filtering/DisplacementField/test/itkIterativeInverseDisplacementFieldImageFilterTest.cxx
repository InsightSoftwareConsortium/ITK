--- conflicted
+++ resolved
@@ -62,13 +62,7 @@
   // Creating an input displacement field
   auto field = DisplacementFieldType::New();
 
-<<<<<<< HEAD
-  DisplacementFieldType::SizeType size;
-  size[0] = 128;
-  size[1] = 128;
-=======
   auto size = DisplacementFieldType::SizeType::Filled(128);
->>>>>>> d3457651
 
   DisplacementFieldType::IndexType start;
   start[0] = 0;
