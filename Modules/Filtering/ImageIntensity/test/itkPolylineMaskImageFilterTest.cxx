--- conflicted
+++ resolved
@@ -71,13 +71,7 @@
   origin[1] = 0.0;
   origin[2] = 20.0;
 
-<<<<<<< HEAD
-  inputImageType::SizeType size;
-  size[0] = 40;
-  size[1] = 40;
-=======
   auto size = inputImageType::SizeType::Filled(40);
->>>>>>> d3457651
   size[2] = 35;
 
   imageGenerationFilter->SetOrigin(origin);
