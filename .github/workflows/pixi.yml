name: ITK.Pixi

on:
    push:
        branches:
            - main
            - 'release*'
        paths-ignore:
            - '*.md'
            - LICENSE
            - NOTICE
            - 'Documentation/**'
            - 'Utilities/Debugger/**'
            - 'Utilities/ITKv5Preparation/**'
            - 'Utilities/Maintenance/**'
    pull_request:
        paths-ignore:
            - '*.md'
            - LICENSE
            - NOTICE
            - 'Documentation/**'
            - 'Utilities/Debugger/**'
            - 'Utilities/ITKv5Preparation/**'
            - 'Utilities/Maintenance/**'

concurrency:
  group: '${{ github.workflow }}@${{ github.head_ref || github.ref }}'
  cancel-in-progress: ${{ github.event_name == 'pull_request' }}

env:
<<<<<<< HEAD
    ExternalDataVersion: 5.4.0
=======
    ExternalDataVersion: 5.4.5
>>>>>>> 2b17c8db

jobs:
    Pixi-Cxx:
      runs-on: ${{ matrix.os }}
      timeout-minutes: 0
      strategy:
        matrix:
          os: [ubuntu-22.04, windows-2022, macos-15]
      steps:
        - name: Checkout
          uses: actions/checkout@v4
          with:
            fetch-depth: 5
            clean: true

        - name: Disk space reporting BEFORE (optimize free-disk-space)
          run: |
            echo "****** df -h ${{ runner.temp }}"
            df -h "${{ runner.temp }}"
            echo "****** df -h"
            df -h
            echo "****** df -hi /"
            df -h /

        - name: Free Disk Space (Ubuntu)
          if: matrix.os == 'ubuntu-22.04'
          uses: BRAINSia/free-disk-space@v2
          with:
            removalmode: "rmz"

            swap-storage:   "true"
            haskell:        "true"
            dotnet:         "true"
            docker-images:  "false" # Takes too long
            tool-cache:     "true"
            android:        "false" # Takes too long
            large-packages: "true"  # Takes too long to remove apt-get packages
            mandb:          "true"  # Speeds up future apt-get installs (disables man page generation), this CI does not use apt-get
            # For ITK run with find
            # TIME_REPORT: =============================================================
            # TIME_REPORT:    swap-storage | 0          seconds | 4.0GiB       |
            # TIME_REPORT:         haskell | 10         seconds | 6.2GiB       |
            # TIME_REPORT:          dotnet | 27         seconds | 3.3GiB       |
            # TIME_REPORT:   docker-images | 81         seconds | 3.4GiB       |
            # TIME_REPORT:      tool-cache | 113        seconds | 5.3GiB       |
            # TIME_REPORT:         android | 295        seconds | 8.8GiB       |
            # TIME_REPORT:            root | 526        seconds | 27GiB        |
            # TIME_REPORT:         overall | 526        seconds | 31GiB        |
            # TIME_REPORT: == find ====================================================

        - name: Download testing data
          run: |
            curl -L https://github.com/InsightSoftwareConsortium/ITK/releases/download/v${{ env.ExternalDataVersion }}/InsightData-${{ env.ExternalDataVersion }}.tar.gz -O
            cmake -E tar xfz InsightData-${{ env.ExternalDataVersion }}.tar.gz
            cmake -E rename InsightToolkit-${{ env.ExternalDataVersion }}/.ExternalData/CID ${{ github.workspace }}/.ExternalData/CID

        - name: Set up Pixi
          uses: prefix-dev/setup-pixi@v0.8.1

        - name: Configure
          run: pixi run configure

        - name: Build
          run: |
            echo "****** df -h /  -- pre build"
            df -h /
            pixi run --skip-deps build
            echo "****** df -h /  -- post build"
            df -h /
            find build -type f -name "*.o" -delete
            find build -type f -name "*.a" -delete
            echo "****** df -h /  -- post .o .a cleanup"
            df -h /

        - name: Test
          run: pixi run --skip-deps test

        - name: Disk space reporting AFTER (optimize free-disk-space)
          run: |
            echo "****** df -h ${{ runner.temp }}"
            df -h "${{ runner.temp }}"
            echo "****** df -h"
            df -h
            echo "****** df -h /"
            df -h /<|MERGE_RESOLUTION|>--- conflicted
+++ resolved
@@ -28,11 +28,7 @@
   cancel-in-progress: ${{ github.event_name == 'pull_request' }}
 
 env:
-<<<<<<< HEAD
-    ExternalDataVersion: 5.4.0
-=======
     ExternalDataVersion: 5.4.5
->>>>>>> 2b17c8db
 
 jobs:
     Pixi-Cxx:
